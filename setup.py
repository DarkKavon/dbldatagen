--- conflicted
+++ resolved
@@ -31,11 +31,7 @@
 
 setuptools.setup(
     name="dbldatagen",
-<<<<<<< HEAD
-    version="0.3.4post3",
-=======
     version="0.3.5",
->>>>>>> ffe47ca2
     author="Ronan Stokes, Databricks",
     description="Databricks Labs -  PySpark Synthetic Data Generator",
     long_description=long_description,
