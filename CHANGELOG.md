--- conflicted
+++ resolved
@@ -3,14 +3,13 @@
 ## Change History
 All notable changes to the Databricks Labs Data Generator will be documented in this file.
 
-<<<<<<< HEAD
 ### Unreleased - next release is intended to be v0.4.0
 
 #### Changed
 * Minimum spark version is PySpark 3.2.1 0 which is the minimum version for Databricks Runtime 10.4 LTS
 * Changed parsing of build options for data generator to support use of custom streaming
 * Documentation updates in support of new features such as streaming, complex structures etc
-=======
+
 
 ### Version 0.3.6 Post 1
 
@@ -20,8 +19,6 @@
 
 #### Fixed 
 * Fixed scenario where `DataAnalyzer` is used on dataframe containing a column named `summary`
-
->>>>>>> 2482dca6
 
 ### Version 0.3.6
 
