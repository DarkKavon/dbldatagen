# Databricks Labs Data Generator Release Notes

## Change History
All notable changes to the Databricks Labs Data Generator will be documented in this file.

<<<<<<< HEAD
### Unreleased

#### Changed
* Additional migration of tests to use of `pytest`
* Changed parsing of build options for data generator to support use of custom streaming
* Documentation updates in support of new features such as streaming, complex structures etc

#### Fixed 

#### Added 
* Added support for additional streaming source types and for use of custom streaming sources
* Added support for use of file reads as a streaming source (for seed and timestamp columns only)
* Added support for complex event time in streaming scenarios. It may also be used in batch scenarios for testing
=======
### Version Unreleased

#### Changed
* Changed build labelling to comply with PEP440
>>>>>>> fefd9040

### Version 0.3.1

#### Changed
* Refactoring of template text generation for better performance via vectorized implementation
* Additional migration of tests to use of `pytest`

#### Fixed 
* added type parsing support for binary and constructs such as `nvarchar(10)`
* Fixed error occurring when schema contains map, array or struct. 

#### Added 
* Ability to change name of seed column to custom name (defaults to `id`)
* Added type parsing support for structs, maps and arrays and combinations of the above

#### Notes
* column definitions for map, struct or array must use `expr` attribute to initialize field. Defaults to `NULL`

### Version 0.3.0

#### Changes
* Validation for use in Delta Live Tables
* Documentation updates
* Minor bug fixes
* Changes to build and release process to improve performance
* Modified dependencies to base release on package versions used by Databricks Runtime 9.1 LTS
* Updated to Spark 3.2.1 or later
* Unit test updates - migration from `unittest` to `pytest` for many tests

### Version 0.2.1

#### Features
* Uses pipenv for main build process
* Supports Conda based development build process
* Uses `pytest-cov` to track unit test coverage
* Added HTML help - use `make docs` to create it
* Added support for weights with non-random columns
* Added support for generation of streaming data sets
* Added support for multiple dependent base columns
* Added support for scripting of table create statements
* Resolved many PEP8 style issues
* Resolved / triaged prospector / pylint issues
* Changed help to RTD scheme and added additional help content
* moved docs to docs folder
* added support for specific distributions
* renamed packaging to `dbldatagen`
* Releases now available at https://github.com/databrickslabs/dbldatagen/releases
* code tidy up and rename of options
* added text generation plugin support for python functions and 3rd party libraries
* Use of data generator to generate static and streaming data sources in Databricks Delta Live Tables
* added support for install from PyPi


### General Requirements

See the contents of the file `python/require.txt` to see the Python package dependencies

The code for the Databricks Data Generator has the following dependencies

* Requires Databricks runtime 9.1 LTS or later
* Requires Spark 3.1.2 or later 
* Requires Python 3.8.10 or later

While the data generator framework does not require all libraries used by the runtimes, where a library from 
the Databricks runtime is used, it will use the version found in the Databricks runtime for 9.1 LTS or later.
You can use older versions of the Databricks Labs Data Generator by referring to that explicit version.

The recommended method to install the package is to use `pip install` in your notebook to install the package from 
PyPi

For example:

`%pip install dbldatagen`

To use an older DB runtime version in your notebook, you can use the following code in your notebook:

```commandline
%pip install git+https://github.com/databrickslabs/dbldatagen@dbr_7_3_LTS_compat
```

See the [Databricks runtime release notes](https://docs.databricks.com/release-notes/runtime/releases.html) 
 for the full list of dependencies used by the Databricks runtime.

This can be found at : https://docs.databricks.com/release-notes/runtime/releases.html
<|MERGE_RESOLUTION|>--- conflicted
+++ resolved
@@ -3,13 +3,13 @@
 ## Change History
 All notable changes to the Databricks Labs Data Generator will be documented in this file.
 
-<<<<<<< HEAD
 ### Unreleased
 
 #### Changed
 * Additional migration of tests to use of `pytest`
 * Changed parsing of build options for data generator to support use of custom streaming
 * Documentation updates in support of new features such as streaming, complex structures etc
+* Changed build labelling to comply with PEP440
 
 #### Fixed 
 
@@ -17,12 +17,6 @@
 * Added support for additional streaming source types and for use of custom streaming sources
 * Added support for use of file reads as a streaming source (for seed and timestamp columns only)
 * Added support for complex event time in streaming scenarios. It may also be used in batch scenarios for testing
-=======
-### Version Unreleased
-
-#### Changed
-* Changed build labelling to comply with PEP440
->>>>>>> fefd9040
 
 ### Version 0.3.1
 
