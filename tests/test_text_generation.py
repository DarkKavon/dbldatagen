import re
import pytest
import pandas as pd
import numpy as np

import pyspark.sql.functions as F
from pyspark.sql.types import BooleanType, DateType
from pyspark.sql.types import StructType, StructField, IntegerType, StringType, TimestampType

import dbldatagen as dg
from dbldatagen import TemplateGenerator, TextGenerator

schema = StructType([
    StructField("PK1", StringType(), True),
    StructField("LAST_MODIFIED_UTC", TimestampType(), True),
    StructField("date", DateType(), True),
    StructField("str1", StringType(), True),
    StructField("nint", IntegerType(), True),
    StructField("nstr1", StringType(), True),
    StructField("nstr2", StringType(), True),
    StructField("nstr3", StringType(), True),
    StructField("nstr4", StringType(), True),
    StructField("nstr5", StringType(), True),
    StructField("nstr6", StringType(), True),
    StructField("email", StringType(), True),
    StructField("ip_addr", StringType(), True),
    StructField("phone", StringType(), True),
    StructField("isDeleted", BooleanType(), True)
])

# add the following if using pandas udfs
#    .config("spark.sql.execution.arrow.maxRecordsPerBatch", "1000") \


spark = dg.SparkSingleton.getLocalInstance("unit tests")

spark.conf.set("spark.sql.execution.arrow.maxRecordsPerBatch", "500")
spark.conf.set("spark.sql.execution.arrow.pyspark.enabled", "true")


# Test manipulation and generation of test data for a large schema
class TestTextGeneration:
    testDataSpec = None
    row_count = 100000
    partitions_requested = 4

<<<<<<< HEAD
=======
    def setUp(self):
        print("setting up TestTextDataGenerationTests")
        print("schema", schema)

    @classmethod
    def setUpClass(cls):
        print("setting up class ")

    def test_text_generator_basics(self):
        import numpy as np

        # test the random humber generator
        tg1 = TextGenerator()

        # test the repr
        desc = repr(tg1)
        self.assertTrue(desc is not None and len(desc.strip()) > 0)

        rng1 = tg1.getNPRandomGenerator()

        # get some integers
        random_values1 = rng1.integers(10, 20, dtype=np.int32)
        self.assertTrue(10 <= random_values1 <= 20)

>>>>>>> 981a5a4b
    def test_simple_data_template(self):
        testDataSpec = (dg.DataGenerator(sparkSession=spark, name="test_data_set1", rows=self.row_count,
                                         partitions=self.partitions_requested)
                        .withSchema(schema)
                        .withIdOutput()
                        .withColumnSpec("date", percentNulls=0.1)
                        .withColumnSpec("nint", percentNulls=0.1, minValue=1, maxValue=9, step=2)
                        .withColumnSpec("nstr1", percentNulls=0.1, minValue=1, maxValue=9, step=2)
                        .withColumnSpec("nstr2", percentNulls=0.1, minValue=1.5, maxValue=2.5, step=0.3,
                                        format="%04f")
                        .withColumnSpec("nstr3", minValue=1.0, maxValue=9.0, step=2.0)
                        .withColumnSpec("nstr4", percentNulls=0.1, minValue=1, maxValue=9, step=2, format="%04d")
                        .withColumnSpec("nstr5", percentNulls=0.1, minValue=1.5, maxValue=2.5, step=0.3, random=True)
                        .withColumnSpec("nstr6", percentNulls=0.1, minValue=1.5, maxValue=2.5, step=0.3, random=True,
                                        format="%04f")
                        .withColumnSpec("email", template=r'\w.\w@\w.com|\w@\w.co.u\k')
                        .withColumnSpec("ip_addr", template=r'\n.\n.\n.\n')
                        .withColumnSpec("phone", template=r'(ddd)-ddd-dddd|1(ddd) ddd-dddd|ddd ddddddd')
                        )

        df_template_data = testDataSpec.build().cache()

        # check templated columns

        counts = df_template_data.agg(
            F.countDistinct("email").alias("email_count"),
            F.countDistinct("ip_addr").alias("ip_addr_count"),
            F.countDistinct("phone").alias("phone_count")
        ).collect()[0]

        assert counts['email_count'] >= 10
        assert counts['ip_addr_count'] >= 10
        assert counts['phone_count'] >= 10

        rows = df_template_data.select("email", "ip_addr", "phone").collect()

        mail_patt = re.compile(r"[a-z\.@]+")
        ipaddr_patt = re.compile(r"[0-9]+\.[0-9]+\.[0-9]+\.[0-9]+")
        phone_patt = re.compile(r"[0-9\(\) ]+")
        for r in rows:
            assert mail_patt.match(r["email"]), "check mail"
            assert ipaddr_patt.match(r["ip_addr"]), "check ip address"
            assert phone_patt.match(r["phone"]), "check phone"

    def test_large_template_driven_data_generation(self):
        testDataSpec = (dg.DataGenerator(sparkSession=spark, name="test_data_set1", rows=1000000,
                                         partitions=24)
                        .withSchema(schema)
                        .withIdOutput()
                        .withColumnSpec("date", percent_nulls=0.1)
                        .withColumnSpec("nint", percent_nulls=0.1, minValue=1, maxValue=9, step=2)
                        .withColumnSpec("nstr1", percent_nulls=0.1, minValue=1, maxValue=9, step=2)
                        .withColumnSpec("nstr2", percent_nulls=0.1, minValue=1.5, maxValue=2.5, step=0.3,
                                        format="%04f")
                        .withColumnSpec("nstr3", minValue=1.0, maxValue=9.0, step=2.0)
                        .withColumnSpec("nstr4", percent_nulls=0.1, minValue=1, maxValue=9, step=2, format="%04d")
                        .withColumnSpec("nstr5", percent_nulls=0.1, minValue=1.5, maxValue=2.5, step=0.3, random=True)
                        .withColumnSpec("nstr6", percent_nulls=0.1, minValue=1.5, maxValue=2.5, step=0.3, random=True,
                                        format="%04f")
                        .withColumnSpec("email", template=r'\w.\w@\w.com|\w@\w.co.u\k')
                        .withColumnSpec("ip_addr", template=r'\n.\n.\n.\n')
                        .withColumnSpec("phone", template=r'(ddd)-ddd-dddd|1(ddd) ddd-dddd|ddd ddddddd')
                        )

        df_template_data = testDataSpec.build()

        counts = df_template_data.agg(
            F.countDistinct("email").alias("email_count"),
            F.countDistinct("ip_addr").alias("ip_addr_count"),
            F.countDistinct("phone").alias("phone_count")
        ).collect()[0]

        assert counts['email_count'] >= 100
        assert counts['ip_addr_count'] >= 100
        assert counts['phone_count'] >= 100

    def test_large_ILText_driven_data_generation(self):
        testDataSpec = (dg.DataGenerator(sparkSession=spark, name="test_data_set1", rows=1000000,
                                         partitions=8)
                        .withSchema(schema)
                        .withIdOutput()
                        .withColumnSpec("date", percentNulls=0.1)
                        .withColumnSpec("nint", percentNulls=0.1, minValue=1, maxValue=9, step=2)
                        .withColumnSpec("nstr1", percentNulls=0.1, minValue=1, maxValue=9, step=2)
                        .withColumnSpec("nstr2", percentNulls=0.1, minValue=1.5, maxValue=2.5, step=0.3,
                                        format="%04f")
                        .withColumnSpec("nstr3", minValue=1.0, maxValue=9.0, step=2.0)
                        .withColumnSpec("nstr4", percentNulls=0.1, minValue=1, maxValue=9, step=2, format="%04d")
                        .withColumnSpec("nstr5", percentNulls=0.1, minValue=1.5, maxValue=2.5, step=0.3, random=True)
                        .withColumnSpec("nstr6", percentNulls=0.1, minValue=1.5, maxValue=2.5, step=0.3, random=True,
                                        format="%04f")
                        .withColumn("paras", text=dg.ILText(paragraphs=(1, 4), sentences=(2, 6), words=(1, 8)))

                        )

        df_template_data = testDataSpec.build()

        counts = df_template_data.agg(
            F.countDistinct("paras").alias("paragraphs_count")
        ).collect()[0]

        assert counts['paragraphs_count'] >= 100

        df_template_data = testDataSpec.build()

        counts = df_template_data.agg(
            F.countDistinct("email").alias("email_count"),
            F.countDistinct("ip_addr").alias("ip_addr_count"),
            F.countDistinct("phone").alias("phone_count")
        ).collect()[0]

        assert counts['email_count'] >= 100
        assert counts['ip_addr_count'] >= 100
        assert counts['phone_count'] >= 100


    def test_small_ILText_driven_data_generation(self):
        testDataSpec = (dg.DataGenerator(sparkSession=spark, name="test_data_set1", rows=100000,
                                         partitions=8)
                        .withSchema(schema)
                        .withIdOutput()
                        .withColumnSpec("date", percentNulls=0.1)
                        .withColumnSpec("nint", percentNulls=0.1, minValue=1, maxValue=9, step=2)
                        .withColumnSpec("nstr1", percentNulls=0.1, minValue=1, maxValue=9, step=2)
                        .withColumnSpec("nstr2", percentNulls=0.1, minValue=1.5, maxValue=2.5, step=0.3,
                                        format="%04f")
                        .withColumnSpec("nstr3", minValue=1.0, maxValue=9.0, step=2.0)
                        .withColumnSpec("nstr4", percentNulls=0.1, minValue=1, maxValue=9, step=2, format="%04d")
                        .withColumnSpec("nstr5", percentNulls=0.1, minValue=1.5, maxValue=2.5, step=0.3, random=True)
                        .withColumnSpec("nstr6", percentNulls=0.1, minValue=1.5, maxValue=2.5, step=0.3, random=True,
                                        format="%04f")
                        .withColumn("paras", text=dg.ILText(paragraphs=(1, 4), sentences=(2, 6), words=(1, 8)))

                        )

        df_iltext_data = testDataSpec.build()

        counts = df_iltext_data.agg(
            F.countDistinct("paras").alias("paragraphs_count")
        ).collect()[0]

        assert counts['paragraphs_count'] >= 10

        data = df_iltext_data.limit(1000).collect()
        match_pattern = re.compile(r"(\s?[A-Z]([a-z ]+)\.\s*)+")

        # check that paras only contains text
        for r in data:
            test_value = r['paras']
<<<<<<< HEAD
            assert test_value is not None
            assert match_pattern.match(test_value)

    @pytest.mark.parametrize("template, expectedOutput, escapeSpecial",
                             [(r'\n.\n.\n.\n', r"[0-9]+\.[0-9]+\.[0-9]+\.[0-9]+", False),
                              (r'(ddd)-ddd-dddd|1(ddd) ddd-dddd|ddd ddddddd',
                                r"(\([0-9]+\)-[0-9]+-[0-9]+)|(1\([0-9]+\) [0-9]+-[0-9]+)|([0-9]+ [0-9]+)", False),
                              (r'(\d\d\d)-\d\d\d-\d\d\d\d|1(\d\d\d) \d\d\d-\d\d\d\d|\d\d\d \d\d\d\d\d\d\d',
                               r"(\([0-9]+\)-[0-9]+-[0-9]+)|(1\([0-9]+\) [0-9]+-[0-9]+)|([0-9]+ [0-9]+)", True),
                              (r'\dr_\v', r"dr_[0-9]+", False),
                              (r'\w.\w@\w.com|\w@\w.co.u\k', r"[a-z\.\@]+", False),
                              ])
    def test_raw_template_text_generation1(self, template, expectedOutput, escapeSpecial):
=======
            self.assertIsNotNone(test_value)
            self.assertTrue(match_pattern.match(test_value))

    def test_raw_iltext_text_generation(self):
        """ As the test coverage tools dont detect code only used in UDFs,
            lets add some explicit tests for the underlying code"""
        import numpy as np
        # test the IL Text generator
        tg1 = dg.ILText(paragraphs=(1, 4), sentences=(2, 6), words=(1, 8))

        # test the repr
        desc = repr(tg1)
        self.assertTrue(desc is not None and len(desc.strip()) > 0)

        # now test generation of text
        base_rows = np.arange(1000)

        test_values = tg1.generateText(base_rows, base_rows.size)

        data = test_values.tolist()
        match_pattern = re.compile(r"(\s?[A-Z]([a-z ]+)\.\s*)+")

        # check that paras only contains text
        for test_value in data:
            self.assertIsNotNone(test_value)
            self.assertTrue(match_pattern.match(test_value))





    def test_raw_template_text_generation1(self):
        """ As the test coverage tools dont detect code only used in UDFs,
            lets add some explicit tests for the underlying code"""
        pattern = r'\n.\n.\n.\n'
        match_pattern = re.compile(r"[0-9]+\.[0-9]+\.[0-9]+\.[0-9]+")
        test_template = TemplateGenerator(pattern)

        test_values = [test_template.valueFromSingleTemplate(x, test_template.templates[0]) for x in range(1, 1000)]

        for test_value in test_values:
            self.assertIsNotNone(test_value)
            self.assertTrue(match_pattern.match(test_value))

    def test_raw_template_text_generation2(self):
>>>>>>> 981a5a4b
        """ As the test coverage tools dont detect code only used in UDFs,
            lets add some explicit tests for the underlying code"""
        match_pattern = re.compile(expectedOutput)
        test_template = TemplateGenerator(template, escapeSpecialChars=escapeSpecial)

        test_values = test_template.pandasGenerateText(pd.Series([x for x in range(1, 1000)]))

        def check_pattern(x):
            assert match_pattern.match(x), f"test pattern '{expectedOutput}' does not match result '{x}'"

        test_values.apply(lambda x: check_pattern(x))
        for test_value in test_values:
            assert test_value is not None
            assert match_pattern.match(test_value), f"test pattern '{expectedOutput}' does not match result '{x}'"

    def test_raw_template_text_generation3(self):
        """ As the test coverage tools don't detect code only used in UDFs,
            lets add some explicit tests for the underlying code"""
        pattern = r'\w.\w@\w.com|\w@\w.co.u\k'
        match_pattern = re.compile(r"[a-z\.\@]+")
        test_template = TemplateGenerator(pattern)

        test_values = [test_template.classicGenerateText(x) for x in range(1, 1000)]

        for test_value in test_values:
            assert test_value is not None
            assert match_pattern.match(test_value)

    def test_simple_data2(self):
        testDataSpec2 = (dg.DataGenerator(sparkSession=spark, name="test_data_set2", rows=self.row_count,
                                          partitions=self.partitions_requested)
                         .withSchema(schema)
                         .withIdOutput()
                         .withColumnSpec("date", percent_nulls=0.1)
                         .withColumnSpecs(patterns="n.*", match_types=StringType(),
                                          percent_nulls=0.1, minValue=1, maxValue=9, step=2)
                         .withColumnSpecs(patterns="n.*", match_types=IntegerType(),
                                          percent_nulls=0.1, minValue=1, maxValue=200, step=-2)
                         .withColumnSpec("email", template=r'\w.\w@\w.com|\w@\w.co.u\k')
                         .withColumnSpec("ip_addr", template=r'\n.\n.\n.\n')
                         .withColumnSpec("phone", template=r'(ddd)-ddd-dddd|1(ddd) ddd-dddd|ddd ddddddd')
                         )
        testDataSpec2.build().show()

        df_template_data = testDataSpec2.build()

        counts = df_template_data.agg(
            F.countDistinct("email").alias("email_count"),
            F.countDistinct("ip_addr").alias("ip_addr_count"),
            F.countDistinct("phone").alias("phone_count")
        ).collect()[0]

        assert counts['email_count'] >= 100
        assert counts['ip_addr_count'] >= 100
        assert counts['phone_count'] >= 100


    def test_multi_columns(self):
        testDataSpec3 = (dg.DataGenerator(sparkSession=spark, name="test_data_set3", rows=self.row_count,
                                          partitions=self.partitions_requested, verbose=True)
                         .withIdOutput()
                         .withColumn("val1", IntegerType(), percentNulls=0.1)
                         .withColumn("val2", IntegerType(), percentNulls=0.1)
                         .withColumn("val3", StringType(), baseColumn=["val1", "val2"], baseColumnType="values",
                                     template=r"\v-1")
                         )

        testDataSpec3.build().show()

    def test_multi_columns2(self):
        testDataSpec4 = (dg.DataGenerator(sparkSession=spark, name="test_data_set3", rows=self.row_count,
                                          partitions=self.partitions_requested, verbose=True)
                         .withIdOutput()
                         .withColumn("val1", IntegerType(), percentNulls=0.1)
                         .withColumn("val2", IntegerType(), percentNulls=0.1)
                         .withColumn("val3", StringType(), baseColumn=["val1", "val2"], baseColumnType="values",
                                     template=r"\v0-\v1")
                         )
        # in this case we expect values of the form `<first-value> - <second-value>`
        testDataSpec4.build().show()

    def test_multi_columns3(self):
        testDataSpec5 = (dg.DataGenerator(sparkSession=spark, name="test_data_set3", rows=self.row_count,
                                          partitions=self.partitions_requested, verbose=True)
                         .withIdOutput()
                         .withColumn("val1", IntegerType(), percentNulls=0.1)
                         .withColumn("val2", IntegerType(), percentNulls=0.1)
                         .withColumn("val3", StringType(), baseColumn=["val1", "val2"], baseColumnType="values",
                                     template=r"\v\0-\v\1")
                         )

        # in this case we expect values of the form `[ array of values]0 - [array of values]1`
        testDataSpec5.build().show()

    def test_multi_columns4(self):
        testDataSpec6 = (dg.DataGenerator(sparkSession=spark, name="test_data_set3", rows=self.row_count,
                                          partitions=self.partitions_requested, verbose=True)
                         .withIdOutput()
                         .withColumn("val1", IntegerType(), percentNulls=0.1)
                         .withColumn("val2", IntegerType(), percentNulls=0.1)
                         .withColumn("val3", StringType(), baseColumn=["val1", "val2"], baseColumnType="hash",
                                     template=r"\v0-\v1")
                         )
        # here the values for val3 are undefined as the base value for the column is a hash of the base columns
        testDataSpec6.build().show()

    def test_multi_columns5(self):
        testDataSpec7 = (dg.DataGenerator(sparkSession=spark, name="test_data_set3", rows=self.row_count,
                                          partitions=self.partitions_requested, verbose=True)
                         .withIdOutput()
                         .withColumn("val1", IntegerType(), percentNulls=0.1)
                         .withColumn("val2", IntegerType(), percentNulls=0.1)
                         .withColumn("val3", StringType(), baseColumn=["val1", "val2"], baseColumnType="hash",
                                     format="%s")
                         )
        # here the values for val3 are undefined as the base value for the column is a hash of the base columns
        testDataSpec7.build().show()

    def test_multi_columns6(self):
        testDataSpec8 = (dg.DataGenerator(sparkSession=spark, name="test_data_set3", rows=self.row_count,
                                          partitions=self.partitions_requested, verbose=True)
                         .withIdOutput()
                         .withColumn("val1", IntegerType(), percentNulls=0.1)
                         .withColumn("val2", IntegerType(), percentNulls=0.1)
                         .withColumn("val3", StringType(), baseColumn=["val1", "val2"], baseColumnType="values",
                                     format="%s")
                         )
        # here the values for val3 are undefined as the base value for the column is a hash of the base columns
        testDataSpec8.build().show()

    def test_multi_columns7(self):
        testDataSpec9 = (dg.DataGenerator(sparkSession=spark, name="test_data_set3", rows=self.row_count,
                                          partitions=self.partitions_requested, verbose=True)
                         .withIdOutput()
                         .withColumn("val1", IntegerType(), percentNulls=0.1)
                         .withColumn("val2", IntegerType(), percentNulls=0.1)
                         .withColumn("val3", StringType(), baseColumn=["val1", "val2"], format="%s")
                         )
        # here the values for val3 are undefined as the base value for the column is a hash of the base columns
        testDataSpec9.build().show()

    def test_prefix(self):
        # will have implied column `id` for ordinal of row
        testdata_generator = (
            dg.DataGenerator(sparkSession=spark, name="test_dataset1", rows=100000, partitions=20)
                .withIdOutput()  # id column will be emitted in the output
                .withColumn("code1", "integer", minValue=1, maxValue=20, step=1)
                .withColumn("code2", "integer", minValue=1, maxValue=20, step=1)
                .withColumn("code3", "integer", minValue=1, maxValue=20, step=1)
                .withColumn("code4", "integer", minValue=1, maxValue=20, step=1)
                # base column specifies dependent column

                .withColumn("site_cd", "string", prefix='site', baseColumn='code1')
                .withColumn("device_status", "string", minValue=1, maxValue=200, step=1, prefix='status', random=True)

                .withColumn("site_cd2", "string", prefix='site', baseColumn='code1', text_separator=":")
                .withColumn("device_status2", "string", minValue=1, maxValue=200, step=1,
                            prefix='status', text_separator=":")

        )

        df = testdata_generator.build()  # build our dataset

        numRows = df.count()

        assert numRows == 100000

        df2 = testdata_generator.option("startingId", 200000).build()  # build our dataset

        df2.count()

        # check `code` values
        code1_values = [r[0] for r in df.select("code1").distinct().collect()]
        assert set(code1_values) == set(range(1, 21))

        code2_values = [r[0] for r in df.select("code2").distinct().collect()]
        assert set(code2_values) == set(range(1, 21))

        code3_values = [r[0] for r in df.select("code3").distinct().collect()]
        assert set(code3_values) == set(range(1, 21))

        code4_values = [r[0] for r in df.select("code3").distinct().collect()]
        assert set(code4_values) == set(range(1, 21))

        site_codes = [f"site_{x}" for x in range(1, 21)]
        site_code_values = [r[0] for r in df.select("site_cd").distinct().collect()]
        assert set(site_code_values) == set(site_codes)

        status_codes = [f"status_{x}" for x in range(1, 201)]
        status_code_values = [r[0] for r in df.select("device_status").distinct().collect()]
        assert set(status_code_values) == set(status_codes)

        site_codes = [f"site:{x}" for x in range(1, 21)]
        site_code_values = [r[0] for r in df.select("site_cd2").distinct().collect()]
        assert set(site_code_values) == set(site_codes)

        status_codes = [f"status:{x}" for x in range(1, 201)]
        status_code_values = [r[0] for r in df.select("device_status2").distinct().collect()]
        assert set(status_code_values) == set(status_codes)

    def test_suffix(self):
        # will have implied column `id` for ordinal of row
        testdata_generator = (
            dg.DataGenerator(sparkSession=spark, name="test_dataset1", rows=100000, partitions=20)
                .withIdOutput()  # id column will be emitted in the output
                .withColumn("code1", "integer", minValue=1, maxValue=20, step=1)
                .withColumn("code2", "integer", minValue=1, maxValue=20, step=1)
                .withColumn("code3", "integer", minValue=1, maxValue=20, step=1)
                .withColumn("code4", "integer", minValue=1, maxValue=20, step=1)
                # base column specifies dependent column

                .withColumn("site_cd", "string", suffix='site', baseColumn='code1')
                .withColumn("device_status", "string", minValue=1, maxValue=200, step=1, suffix='status', random=True)

                .withColumn("site_cd2", "string", suffix='site', baseColumn='code1', text_separator=":")
                .withColumn("device_status2", "string", minValue=1, maxValue=200, step=1,
                            suffix='status', text_separator=":")
        )

        df = testdata_generator.build()  # build our dataset

        numRows = df.count()

        assert numRows == 100000

        site_codes = [f"{x}_site" for x in range(1, 21)]
        site_code_values = [r[0] for r in df.select("site_cd").distinct().collect()]
        assert set(site_code_values) == set(site_codes)

        status_codes = [f"{x}_status" for x in range(1, 201)]
        status_code_values = [r[0] for r in df.select("device_status").distinct().collect()]
        assert set(status_code_values) == set(status_codes)

        site_codes = [f"{x}:site" for x in range(1, 21)]
        site_code_values = [r[0] for r in df.select("site_cd2").distinct().collect()]
        assert set(site_code_values) == set(site_codes)

        status_codes = [f"{x}:status" for x in range(1, 201)]
        status_code_values = [r[0] for r in df.select("device_status2").distinct().collect()]
        assert set(status_code_values) == set(status_codes)

    def test_prefix_and_suffix(self):
        # will have implied column `id` for ordinal of row
        testdata_generator = (
            dg.DataGenerator(sparkSession=spark, name="test_dataset1", rows=100000, partitions=20)
                .withIdOutput()  # id column will be emitted in the output
                .withColumn("code1", "integer", minValue=1, maxValue=20, step=1)
                .withColumn("code2", "integer", minValue=1, maxValue=20, step=1)
                .withColumn("code3", "integer", minValue=1, maxValue=20, step=1)
                .withColumn("code4", "integer", minValue=1, maxValue=20, step=1)
                # base column specifies dependent column
                .withColumn("site_cd", "string", suffix='site', baseColumn='code1', prefix="test")
                .withColumn("device_status", "string", minValue=1, maxValue=200, step=1, suffix='status', prefix="test")

                .withColumn("site_cd2", "string", suffix='site', baseColumn='code1', text_separator=":", prefix="test")
                .withColumn("device_status2", "string", minValue=1, maxValue=200, step=1,
                            suffix='status', text_separator=":",
                            prefix="test")
        )

        df = testdata_generator.build()  # build our dataset

        numRows = df.count()

        assert numRows == 100000

        status_codes = [f"test_{x}_status" for x in range(1, 201)]
        status_code_values = [r[0] for r in df.select("device_status").distinct().collect()]
        assert set(status_code_values) == set(status_codes)

        site_codes = [f"test:{x}:site" for x in range(1, 21)]
        site_code_values = [r[0] for r in df.select("site_cd2").distinct().collect()]
        assert set(site_code_values) == set(site_codes)

        status_codes = [f"test:{x}:status" for x in range(1, 201)]
        status_code_values = [r[0] for r in df.select("device_status2").distinct().collect()]
        assert set(status_code_values) == set(status_codes)
<|MERGE_RESOLUTION|>--- conflicted
+++ resolved
@@ -44,16 +44,6 @@
     row_count = 100000
     partitions_requested = 4
 
-<<<<<<< HEAD
-=======
-    def setUp(self):
-        print("setting up TestTextDataGenerationTests")
-        print("schema", schema)
-
-    @classmethod
-    def setUpClass(cls):
-        print("setting up class ")
-
     def test_text_generator_basics(self):
         import numpy as np
 
@@ -62,15 +52,14 @@
 
         # test the repr
         desc = repr(tg1)
-        self.assertTrue(desc is not None and len(desc.strip()) > 0)
+        assert desc is not None and len(desc.strip()) > 0
 
         rng1 = tg1.getNPRandomGenerator()
 
         # get some integers
         random_values1 = rng1.integers(10, 20, dtype=np.int32)
-        self.assertTrue(10 <= random_values1 <= 20)
-
->>>>>>> 981a5a4b
+        assert 10 <= random_values1 <= 20
+
     def test_simple_data_template(self):
         testDataSpec = (dg.DataGenerator(sparkSession=spark, name="test_data_set1", rows=self.row_count,
                                          partitions=self.partitions_requested)
@@ -220,7 +209,6 @@
         # check that paras only contains text
         for r in data:
             test_value = r['paras']
-<<<<<<< HEAD
             assert test_value is not None
             assert match_pattern.match(test_value)
 
@@ -234,53 +222,6 @@
                               (r'\w.\w@\w.com|\w@\w.co.u\k', r"[a-z\.\@]+", False),
                               ])
     def test_raw_template_text_generation1(self, template, expectedOutput, escapeSpecial):
-=======
-            self.assertIsNotNone(test_value)
-            self.assertTrue(match_pattern.match(test_value))
-
-    def test_raw_iltext_text_generation(self):
-        """ As the test coverage tools dont detect code only used in UDFs,
-            lets add some explicit tests for the underlying code"""
-        import numpy as np
-        # test the IL Text generator
-        tg1 = dg.ILText(paragraphs=(1, 4), sentences=(2, 6), words=(1, 8))
-
-        # test the repr
-        desc = repr(tg1)
-        self.assertTrue(desc is not None and len(desc.strip()) > 0)
-
-        # now test generation of text
-        base_rows = np.arange(1000)
-
-        test_values = tg1.generateText(base_rows, base_rows.size)
-
-        data = test_values.tolist()
-        match_pattern = re.compile(r"(\s?[A-Z]([a-z ]+)\.\s*)+")
-
-        # check that paras only contains text
-        for test_value in data:
-            self.assertIsNotNone(test_value)
-            self.assertTrue(match_pattern.match(test_value))
-
-
-
-
-
-    def test_raw_template_text_generation1(self):
-        """ As the test coverage tools dont detect code only used in UDFs,
-            lets add some explicit tests for the underlying code"""
-        pattern = r'\n.\n.\n.\n'
-        match_pattern = re.compile(r"[0-9]+\.[0-9]+\.[0-9]+\.[0-9]+")
-        test_template = TemplateGenerator(pattern)
-
-        test_values = [test_template.valueFromSingleTemplate(x, test_template.templates[0]) for x in range(1, 1000)]
-
-        for test_value in test_values:
-            self.assertIsNotNone(test_value)
-            self.assertTrue(match_pattern.match(test_value))
-
-    def test_raw_template_text_generation2(self):
->>>>>>> 981a5a4b
         """ As the test coverage tools dont detect code only used in UDFs,
             lets add some explicit tests for the underlying code"""
         match_pattern = re.compile(expectedOutput)
