import os
import shutil
import time
import pytest

from pyspark.sql.types import IntegerType, StringType, FloatType

import dbldatagen as dg

spark = dg.SparkSingleton.getLocalInstance("streaming tests")


<<<<<<< HEAD
class TestStreaming:
    row_count = 100000
    column_count = 10
    time_to_run = 8
    rows_per_second = 5000

    def getTestDataSpec(self):
        testDataSpec = (dg.DataGenerator(sparkSession=spark, name="test_data_set1",
                                         rows=self.row_count,
                                         partitions=spark.sparkContext.defaultParallelism,
                                         seedMethod='hash_fieldname')
                        .withIdOutput()
                        .withColumn("r", FloatType(), expr="floor(rand() * 350) * (86400 + 3600)",
                                    numColumns=self.column_count)
                        .withColumn("code1", IntegerType(), minValue=100, maxValue=200)
                        .withColumn("code2", IntegerType(), minValue=0, maxValue=10)
                        .withColumn("code3", StringType(), values=['a', 'b', 'c'])
                        .withColumn("code4", StringType(), values=['a', 'b', 'c'], random=True)
                        .withColumn("code5", StringType(), values=['a', 'b', 'c'], random=True, weights=[9, 1, 1])
                        )
        return testDataSpec

    def test_get_current_spark_timestamp(self):
        testDataSpec = dg.DataGenerator(sparkSession=spark, name="test_data_set1",
                                        rows=self.row_count,
                                        partitions=spark.sparkContext.defaultParallelism,
                                        seedMethod='hash_fieldname')
        ts = testDataSpec._getCurrentSparkTimestamp(asLong=False)

        assert type(ts) is str
        assert ts is not None and len(ts.strip()) > 0
        print(ts)

    def test_get_current_spark_timestamp2(self):
        testDataSpec = dg.DataGenerator(sparkSession=spark, name="test_data_set1",
                                        rows=self.row_count,
                                        partitions=spark.sparkContext.defaultParallelism,
                                        seedMethod='hash_fieldname')
        ts = testDataSpec._getCurrentSparkTimestamp(asLong=True)

        assert(type(ts) is int)
        print(ts)

    def test_get_current_spark_version(self):
        assert spark.version > "3.0.0"
        assert spark.version <= "6.0.0"

    @pytest.mark.parametrize("options_supplied,expected,spark_version_override",
                             [(None, "rate" if spark.version < "3.2.1" else "rate-micro-batch", None),
                              (None, "rate", "3.0.0"),
                              (None, "rate-micro-batch", "3.2.1"),
                              ({'streamingSource': 'rate'}, 'rate', None),
                              ({'streamingSource': 'rate-micro-batch'}, 'rate-micro-batch', None)])
    def test_streaming_source_options(self, options_supplied, expected, spark_version_override):
        print("options", options_supplied)
        testDataSpec = dg.DataGenerator(sparkSession=spark, name="test_data_set1",
                                        rows=self.row_count,
                                        partitions=spark.sparkContext.defaultParallelism,
                                        seedMethod='hash_fieldname')

        result = testDataSpec._getStreamingSource(options_supplied, spark_version_override)
        print("Options:", options_supplied, "retval:", result)

        assert result == expected

    @pytest.mark.parametrize("options_supplied,source_expected,options_expected,spark_version_override",
                             [(None, "rate" if spark.version < "3.2.1" else "rate-micro-batch",
                               {'numPartitions': spark.sparkContext.defaultParallelism,
                                'rowsPerBatch': spark.sparkContext.defaultParallelism,
                                'startTimestamp': "*"} if spark.version >= "3.2.1"
                               else {'numPartitions': spark.sparkContext.defaultParallelism,
                                     'rowsPerSecond': spark.sparkContext.defaultParallelism}, None),

                              (None, "rate", {'numPartitions': spark.sparkContext.defaultParallelism,
                                              'rowsPerSecond': spark.sparkContext.defaultParallelism}, "3.0.0"),

                              (None, "rate-micro-batch",
                               {'numPartitions': spark.sparkContext.defaultParallelism,
                                'rowsPerBatch': spark.sparkContext.defaultParallelism,
                                'startTimestamp': "*"}, "3.2.1"),

                              ({'streamingSource': 'rate'}, 'rate',
                               {'numPartitions': spark.sparkContext.defaultParallelism,
                                'streamingSource': 'rate',
                                'rowsPerSecond': spark.sparkContext.defaultParallelism}, None),

                              ({'streamingSource': 'rate', 'rowsPerSecond': 5000}, 'rate',
                               {'numPartitions': spark.sparkContext.defaultParallelism,
                                'streamingSource': 'rate',
                                'rowsPerSecond': 5000}, None),

                              ({'streamingSource': 'rate', 'numPartitions': 10}, 'rate',
                               {'numPartitions': 10, 'rowsPerSecond': 10, 'streamingSource': 'rate'}, None),

                              ({'streamingSource': 'rate', 'numPartitions': 10, 'rowsPerSecond': 5000}, 'rate',
                               {'numPartitions': 10, 'rowsPerSecond': 5000, 'streamingSource': 'rate'}, None),

                              ({'streamingSource': 'rate-micro-batch'}, 'rate-micro-batch',
                               {'streamingSource': 'rate-micro-batch',
                                'numPartitions': spark.sparkContext.defaultParallelism,
                                'startTimestamp': '*',
                                'rowsPerBatch': spark.sparkContext.defaultParallelism}, None),

                              ({'streamingSource': 'rate-micro-batch', 'numPartitions':20}, 'rate-micro-batch',
                               {'streamingSource': 'rate-micro-batch',
                                'numPartitions': 20,
                                'startTimestamp': '*',
                                'rowsPerBatch': 20}, None),

                              ({'streamingSource': 'rate-micro-batch', 'numPartitions': 20, 'rowsPerBatch': 4300},
                               'rate-micro-batch',
                               {'streamingSource': 'rate-micro-batch',
                                'numPartitions': 20,
                                'startTimestamp': '*',
                                'rowsPerBatch': 4300}, None),
                              ])
    def test_prepare_options(self, options_supplied, source_expected, options_expected, spark_version_override):
        testDataSpec = dg.DataGenerator(sparkSession=spark, name="test_data_set1",
                                        rows=self.row_count,
                                        partitions=spark.sparkContext.defaultParallelism,
                                        seedMethod='hash_fieldname')

        streaming_source, new_options = testDataSpec._prepareStreamingOptions(options_supplied, spark_version_override)
        print("Options supplied:", options_supplied, "streamingSource:", streaming_source)

        assert streaming_source == source_expected, "unexpected streaming source"

        if streaming_source == "rate-micro-batch":
            assert "startTimestamp" in new_options
            assert "startTimestamp" in options_expected
            if options_expected["startTimestamp"] == "*":
                options_expected.pop("startTimestamp")
                new_options.pop("startTimestamp")

        print("options expected:", options_expected)

        assert  new_options == options_expected, "unexpected options"

    @pytest.fixture
    def getBaseDir(self, request):
        time_now = int(round(time.time() * 1000))
        base_dir = f"/tmp/testdatagenerator_{request.node.originalname}_{time_now}"
        yield base_dir
        print("cleaning base dir")
        shutil.rmtree(base_dir)

    @pytest.fixture
    def getCheckpoint(self, getBaseDir, request):
        checkpoint_dir = os.path.join(getBaseDir, "checkpoint1")
        os.makedirs(checkpoint_dir)

        yield checkpoint_dir
        print("cleaning checkpoint dir")

    @pytest.fixture
    def getDataDir(self, getBaseDir, request):
        data_dir = os.path.join(getBaseDir, "data1")
        os.makedirs(data_dir)

        yield data_dir
        print("cleaning data dir")



    def test_fixture1(self, getCheckpoint, getDataDir):
        print(getCheckpoint)
        print(getDataDir)

    def test_streaming_basic_rate(self, getDataDir, getCheckpoint):
        test_dir = getDataDir
        checkpoint_dir = getCheckpoint

        try:

            testDataSpec = (dg.DataGenerator(sparkSession=spark, name="test_data_set1",
                                         rows=self.row_count,
                                         partitions=spark.sparkContext.defaultParallelism,
                                         seedMethod='hash_fieldname')
                            .withIdOutput())

            dfTestData = testDataSpec.build(withStreaming=True,
                                            options={'rowsPerSecond': self.rows_per_second,
                                                     'ageLimit': 1,
                                                     'streamingSource': 'rate'})

            (dfTestData.writeStream
                       .option("checkpointLocation", checkpoint_dir)
                       .outputMode("append")
                       .format("parquet")
                       .start(test_dir)
             )

            start_time = time.time()
            time.sleep(self.time_to_run)

            # note stopping the stream may produce exceptions - these can be ignored
            recent_progress = []
            for x in spark.streams.active:
                recent_progress.append(x.recentProgress)
                print(x)
                x.stop()

            end_time = time.time()

            # read newly written data
            df2 = spark.read.format("parquet").load(test_dir)

            new_data_rows = df2.count()

            print("read {} rows from newly written data".format(new_data_rows))
        finally:
            pass

        print("*** Done ***")

        print("elapsed time (seconds)", end_time - start_time)

        # check that we have at least one second of data
        assert new_data_rows >  self.rows_per_second

    def test_streaming_basic_rate_micro_batch(self, getDataDir, getCheckpoint):
        test_dir = getDataDir
        checkpoint_dir = getCheckpoint

        try:

            testDataSpec = (dg.DataGenerator(sparkSession=spark, name="test_data_set1",
                                         rows=self.row_count,
                                         partitions=spark.sparkContext.defaultParallelism,
                                         seedMethod='hash_fieldname')
                            .withIdOutput()
                            .withColumn("code1", IntegerType(), minValue=100, maxValue=200)
                            .withColumn("code2", IntegerType(), minValue=0, maxValue=10)
                            .withColumn("code3", StringType(), values=['a', 'b', 'c'])
                            )

            dfTestData = testDataSpec.build(withStreaming=True,
                                            options={'rowsPerBatch': 1000,
                                                     'streamingSource': 'rate-micro-batch',
                                                     'startTimestamp': 0})

            (dfTestData.writeStream
                       .option("checkpointLocation", checkpoint_dir)
                       .outputMode("append")
                       .format("parquet")
                       .start(test_dir)
             )

            start_time = time.time()
            time.sleep(self.time_to_run)

            # note stopping the stream may produce exceptions - these can be ignored
            recent_progress = []
            for x in spark.streams.active:
                recent_progress.append(x.recentProgress)
                print(x)
                x.stop()

            end_time = time.time()

            # read newly written data
            df2 = spark.read.format("parquet").load(test_dir)

            new_data_rows = df2.count()

            print("read {} rows from newly written data".format(new_data_rows))
        finally:
            pass

        print("*** Done ***")

        print("elapsed time (seconds)", end_time - start_time)

        # check that we have at least one second of data
        assert new_data_rows >  self.rows_per_second


    def test_streaming_rate_source(self):
        print(spark.version)
        test_dir, checkpoint_dir, base_dir = self.getDataAndCheckpoint("test1")

        new_data_rows = 0

        self.makeDataAndCheckpointDirs(test_dir, checkpoint_dir)

        try:

            testDataSpec = self.getTestDataSpec()

            dfTestData = testDataSpec.build(withStreaming=True,
                                            options={'rowsPerSecond': self.rows_per_second,
                                                     'ageLimit': 1,
                                                     'streamingSource': 'rate'})

            start_time = time.time()
            time.sleep(self.time_to_run)

            # note stopping the stream may produce exceptions - these can be ignored
            recent_progress = []
            for x in spark.streams.active:
                recent_progress.append(x.recentProgress)
                print(x)
                x.stop()

            end_time = time.time()

            # read newly written data
            df2 = spark.read.format("parquet").load(test_dir)

            new_data_rows = df2.count()

            print("read {} rows from newly written data".format(new_data_rows))
        finally:
            shutil.rmtree(base_dir)

        print("*** Done ***")

        print("elapsed time (seconds)", end_time - start_time)

        # check that we have at least one second of data
        self.assertGreater(new_data_rows, self.rows_per_second)


    def test_streaming(self):
        print(spark.version)
        test_dir, checkpoint_dir, base_dir = self.getDataAndCheckpoint("test1")

        new_data_rows = 0

        self.makeDataAndCheckpointDirs(test_dir, checkpoint_dir)

        try:

            testDataSpec = self.getTestDataSpec()

            dfTestData = testDataSpec.build(withStreaming=True,
                                            options={'rowsPerSecond': self.rows_per_second,
                                                     'ageLimit': 1})

            start_time = time.time()
            time.sleep(self.time_to_run)

            # note stopping the stream may produce exceptions - these can be ignored
            recent_progress = []
            for x in spark.streams.active:
                recent_progress.append(x.recentProgress)
                print(x)
                x.stop()

            end_time = time.time()

            # read newly written data
            df2 = spark.read.format("parquet").load(test_dir)

            new_data_rows = df2.count()

            print("read {} rows from newly written data".format(new_data_rows))
        finally:
            shutil.rmtree(base_dir)

        print("*** Done ***")

        print("elapsed time (seconds)", end_time - start_time)

        # check that we have at least one second of data
        self.assertGreater(new_data_rows, self.rows_per_second)

    def test_streaming_with_age_limit(self):
        print(spark.version)

        time_now = int(round(time.time() * 1000))
        base_dir = "/tmp/testdatagenerator2_{}".format(time_now)
        test_dir = os.path.join(base_dir, "data")
=======
class TestStreaming():
    row_count = 100000
    column_count = 10
    time_to_run = 10
    rows_per_second = 5000

    @pytest.fixture
    def getStreamingDirs(self):
        time_now = int(round(time.time() * 1000))
        base_dir = "/tmp/testdatagenerator_{}".format(time_now)
        print("test dir created")
        data_dir = os.path.join(base_dir, "data")
>>>>>>> 571fae23
        checkpoint_dir = os.path.join(base_dir, "checkpoint")
        os.makedirs(data_dir)
        os.makedirs(checkpoint_dir)

        print("\n\n*** Test directories", base_dir, data_dir, checkpoint_dir)
        yield base_dir, data_dir, checkpoint_dir

        shutil.rmtree(base_dir, ignore_errors=True)
        print(f"\n\n*** test dir [{base_dir}] deleted")

    @pytest.mark.parametrize("seedColumnName", ["id", "_id", None])
    def test_streaming(self, getStreamingDirs, seedColumnName):
        base_dir, test_dir, checkpoint_dir = getStreamingDirs

        if seedColumnName is not None:
            testDataSpec = (dg.DataGenerator(sparkSession=spark, name="test_data_set1", rows=self.row_count,
                                             partitions=4, seedMethod='hash_fieldname', seedColumnName=seedColumnName))
        else:
            testDataSpec = (dg.DataGenerator(sparkSession=spark, name="test_data_set1", rows=self.row_count,
<<<<<<< HEAD
                                             partitions=4, seedMethod='hash_fieldname')
                            .withIdOutput()
                            .withColumn("r", FloatType(), expr="floor(rand() * 350) * (86400 + 3600)",
                                        numColumns=self.column_count)
                            .withColumn("code1", IntegerType(), minValue=100, maxValue=200)
                            .withColumn("code2", IntegerType(), minValue=0, maxValue=10)
                            .withColumn("code3", StringType(), values=['a', 'b', 'c'])
                            .withColumn("code4", StringType(), values=['a', 'b', 'c'], random=True)
                            .withColumn("code5", StringType(), values=['a', 'b', 'c'], random=True, weights=[9, 1, 1])

                            )

            dfTestData = testDataSpec.build(withStreaming=True,
                                            options={'rowsPerSecond': self.rows_per_second,
                                                     'ageLimit': 1})

            (dfTestData
             .writeStream
             .format("parquet")
             .outputMode("append")
             .option("path", test_dir)
             .option("checkpointLocation", checkpoint_dir)
             .start())

            start_time = time.time()
            time.sleep(self.time_to_run)

            # note stopping the stream may produce exceptions - these can be ignored
            recent_progress = []
            for x in spark.streams.active:
                recent_progress.append(x.recentProgress)
                print(x)
                x.stop()

            end_time = time.time()

            # read newly written data
            df2 = spark.read.format("parquet").load(test_dir)

            new_data_rows = df2.count()

            print("read {} rows from newly written data".format(new_data_rows))
        finally:
            shutil.rmtree(base_dir)
=======
                                             partitions=4, seedMethod='hash_fieldname'))

        testDataSpec = (testDataSpec
                        .withIdOutput()
                        .withColumn("r", FloatType(), expr="floor(rand() * 350) * (86400 + 3600)",
                                    numColumns=self.column_count)
                        .withColumn("code1", IntegerType(), minValue=100, maxValue=200)
                        .withColumn("code2", IntegerType(), minValue=0, maxValue=10)
                        .withColumn("code3", StringType(), values=['a', 'b', 'c'])
                        .withColumn("code4", StringType(), values=['a', 'b', 'c'], random=True)
                        .withColumn("code5", StringType(), values=['a', 'b', 'c'], random=True, weights=[9, 1, 1])

                        )

        dfTestData = testDataSpec.build(withStreaming=True,
                                        options={'rowsPerSecond': self.rows_per_second})

        # check that seed column is in schema
        fields = [c.name for c in dfTestData.schema.fields]

        if seedColumnName is not None:
            assert seedColumnName in fields
            assert "id" not in fields if seedColumnName != "id" else True

        sq = (dfTestData
              .writeStream
              .format("parquet")
              .outputMode("append")
              .option("path", test_dir)
              .option("checkpointLocation", checkpoint_dir)
              .start())

        # loop until we get one seconds worth of data
        start_time = time.time()
        elapsed_time = 0
        rows_retrieved = 0
        time_limit = 10.0

        while elapsed_time < time_limit and rows_retrieved <= self.rows_per_second:
            time.sleep(1)

            elapsed_time = time.time() - start_time

            try:
                df2 = spark.read.format("parquet").load(test_dir)
                rows_retrieved = df2.count()

            # ignore file or metadata not found issues arising from read before stream has written first batch
            except Exception as exc:
                print("Exception:", exc)

        if sq.isActive:
            sq.stop()

        end_time = time.time()
>>>>>>> 571fae23

        print("*** Done ***")
        print("read {} rows from newly written data".format(rows_retrieved))
        print("elapsed time (seconds)", end_time - start_time)

        # check that we have at least one second of data
        assert rows_retrieved >= self.rows_per_second

    @pytest.mark.parametrize("seedColumnName", ["id", "_id", None])
    def test_streaming_trigger_once(self, getStreamingDirs, seedColumnName):
        base_dir, test_dir, checkpoint_dir = getStreamingDirs

        if seedColumnName is not None:
            testDataSpec = (dg.DataGenerator(sparkSession=spark, name="test_data_set1", rows=self.row_count,
                                             partitions=4, seedMethod='hash_fieldname',
                                             seedColumnName=seedColumnName))
        else:
            testDataSpec = (dg.DataGenerator(sparkSession=spark, name="test_data_set1", rows=self.row_count,
                                             partitions=4, seedMethod='hash_fieldname'))

        testDataSpec = (testDataSpec
                        .withIdOutput()
                        .withColumn("r", FloatType(), expr="floor(rand() * 350) * (86400 + 3600)",
                                    numColumns=self.column_count)
                        .withColumn("code1", IntegerType(), minValue=100, maxValue=200)
                        .withColumn("code2", IntegerType(), minValue=0, maxValue=10)
                        .withColumn("code3", StringType(), values=['a', 'b', 'c'])
                        .withColumn("code4", StringType(), values=['a', 'b', 'c'], random=True)
                        .withColumn("code5", StringType(), values=['a', 'b', 'c'], random=True, weights=[9, 1, 1])

                        )

        dfTestData = testDataSpec.build(withStreaming=True,
                                        options={'rowsPerSecond': self.rows_per_second})

        # check that seed column is in schema
        fields = [c.name for c in dfTestData.schema.fields]

        if seedColumnName is not None:
            assert seedColumnName in fields
            assert "id" not in fields if seedColumnName != "id" else True

        # loop until we get one seconds worth of data
        start_time = time.time()
        elapsed_time = 0
        rows_retrieved = 0
        time_limit = 10.0

        while elapsed_time < time_limit and rows_retrieved < self.rows_per_second:
            sq = (dfTestData
                  .writeStream
                  .format("parquet")
                  .outputMode("append")
                  .option("path", test_dir)
                  .option("checkpointLocation", checkpoint_dir)
                  .trigger(once=True)
                  .start())

            # wait for trigger once to terminate
            sq.awaitTermination(5)

            elapsed_time = time.time() - start_time

            try:
                df2 = spark.read.format("parquet").load(test_dir)
                rows_retrieved = df2.count()

            # ignore file or metadata not found issues arising from read before stream has written first batch
            except Exception as exc:
                print("Exception:", exc)

            if sq.isActive:
                sq.stop()

        end_time = time.time()

        print("*** Done ***")
        print("read {} rows from newly written data".format(rows_retrieved))
        print("elapsed time (seconds)", end_time - start_time)

        # check that we have at least one second of data
<<<<<<< HEAD
        self.assertGreater(new_data_rows, int(self.rows_per_second / 4))

=======
        assert rows_retrieved >= self.rows_per_second
>>>>>>> 571fae23
<|MERGE_RESOLUTION|>--- conflicted
+++ resolved
@@ -10,7 +10,6 @@
 spark = dg.SparkSingleton.getLocalInstance("streaming tests")
 
 
-<<<<<<< HEAD
 class TestStreaming:
     row_count = 100000
     column_count = 10
@@ -384,20 +383,7 @@
         time_now = int(round(time.time() * 1000))
         base_dir = "/tmp/testdatagenerator2_{}".format(time_now)
         test_dir = os.path.join(base_dir, "data")
-=======
-class TestStreaming():
-    row_count = 100000
-    column_count = 10
-    time_to_run = 10
-    rows_per_second = 5000
-
-    @pytest.fixture
-    def getStreamingDirs(self):
-        time_now = int(round(time.time() * 1000))
-        base_dir = "/tmp/testdatagenerator_{}".format(time_now)
-        print("test dir created")
-        data_dir = os.path.join(base_dir, "data")
->>>>>>> 571fae23
+
         checkpoint_dir = os.path.join(base_dir, "checkpoint")
         os.makedirs(data_dir)
         os.makedirs(checkpoint_dir)
@@ -417,7 +403,6 @@
                                              partitions=4, seedMethod='hash_fieldname', seedColumnName=seedColumnName))
         else:
             testDataSpec = (dg.DataGenerator(sparkSession=spark, name="test_data_set1", rows=self.row_count,
-<<<<<<< HEAD
                                              partitions=4, seedMethod='hash_fieldname')
                             .withIdOutput()
                             .withColumn("r", FloatType(), expr="floor(rand() * 350) * (86400 + 3600)",
@@ -462,7 +447,25 @@
             print("read {} rows from newly written data".format(new_data_rows))
         finally:
             shutil.rmtree(base_dir)
-=======
+
+
+        print("*** Done ***")
+        print("read {} rows from newly written data".format(rows_retrieved))
+        print("elapsed time (seconds)", end_time - start_time)
+
+        # check that we have at least one second of data
+        assert rows_retrieved >= self.rows_per_second
+
+    @pytest.mark.parametrize("seedColumnName", ["id", "_id", None])
+    def test_streaming_trigger_once(self, getStreamingDirs, seedColumnName):
+        base_dir, test_dir, checkpoint_dir = getStreamingDirs
+
+        if seedColumnName is not None:
+            testDataSpec = (dg.DataGenerator(sparkSession=spark, name="test_data_set1", rows=self.row_count,
+                                             partitions=4, seedMethod='hash_fieldname',
+                                             seedColumnName=seedColumnName))
+        else:
+            testDataSpec = (dg.DataGenerator(sparkSession=spark, name="test_data_set1", rows=self.row_count,
                                              partitions=4, seedMethod='hash_fieldname'))
 
         testDataSpec = (testDataSpec
@@ -487,80 +490,6 @@
             assert seedColumnName in fields
             assert "id" not in fields if seedColumnName != "id" else True
 
-        sq = (dfTestData
-              .writeStream
-              .format("parquet")
-              .outputMode("append")
-              .option("path", test_dir)
-              .option("checkpointLocation", checkpoint_dir)
-              .start())
-
-        # loop until we get one seconds worth of data
-        start_time = time.time()
-        elapsed_time = 0
-        rows_retrieved = 0
-        time_limit = 10.0
-
-        while elapsed_time < time_limit and rows_retrieved <= self.rows_per_second:
-            time.sleep(1)
-
-            elapsed_time = time.time() - start_time
-
-            try:
-                df2 = spark.read.format("parquet").load(test_dir)
-                rows_retrieved = df2.count()
-
-            # ignore file or metadata not found issues arising from read before stream has written first batch
-            except Exception as exc:
-                print("Exception:", exc)
-
-        if sq.isActive:
-            sq.stop()
-
-        end_time = time.time()
->>>>>>> 571fae23
-
-        print("*** Done ***")
-        print("read {} rows from newly written data".format(rows_retrieved))
-        print("elapsed time (seconds)", end_time - start_time)
-
-        # check that we have at least one second of data
-        assert rows_retrieved >= self.rows_per_second
-
-    @pytest.mark.parametrize("seedColumnName", ["id", "_id", None])
-    def test_streaming_trigger_once(self, getStreamingDirs, seedColumnName):
-        base_dir, test_dir, checkpoint_dir = getStreamingDirs
-
-        if seedColumnName is not None:
-            testDataSpec = (dg.DataGenerator(sparkSession=spark, name="test_data_set1", rows=self.row_count,
-                                             partitions=4, seedMethod='hash_fieldname',
-                                             seedColumnName=seedColumnName))
-        else:
-            testDataSpec = (dg.DataGenerator(sparkSession=spark, name="test_data_set1", rows=self.row_count,
-                                             partitions=4, seedMethod='hash_fieldname'))
-
-        testDataSpec = (testDataSpec
-                        .withIdOutput()
-                        .withColumn("r", FloatType(), expr="floor(rand() * 350) * (86400 + 3600)",
-                                    numColumns=self.column_count)
-                        .withColumn("code1", IntegerType(), minValue=100, maxValue=200)
-                        .withColumn("code2", IntegerType(), minValue=0, maxValue=10)
-                        .withColumn("code3", StringType(), values=['a', 'b', 'c'])
-                        .withColumn("code4", StringType(), values=['a', 'b', 'c'], random=True)
-                        .withColumn("code5", StringType(), values=['a', 'b', 'c'], random=True, weights=[9, 1, 1])
-
-                        )
-
-        dfTestData = testDataSpec.build(withStreaming=True,
-                                        options={'rowsPerSecond': self.rows_per_second})
-
-        # check that seed column is in schema
-        fields = [c.name for c in dfTestData.schema.fields]
-
-        if seedColumnName is not None:
-            assert seedColumnName in fields
-            assert "id" not in fields if seedColumnName != "id" else True
-
         # loop until we get one seconds worth of data
         start_time = time.time()
         elapsed_time = 0
@@ -600,9 +529,5 @@
         print("elapsed time (seconds)", end_time - start_time)
 
         # check that we have at least one second of data
-<<<<<<< HEAD
         self.assertGreater(new_data_rows, int(self.rows_per_second / 4))
 
-=======
-        assert rows_retrieved >= self.rows_per_second
->>>>>>> 571fae23
