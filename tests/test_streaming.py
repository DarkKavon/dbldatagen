--- conflicted
+++ resolved
@@ -381,15 +381,11 @@
         print(spark.version)
 
         time_now = int(round(time.time() * 1000))
-<<<<<<< HEAD
-        base_dir = "/tmp/testdatagenerator2_{}".format(time_now)
-        test_dir = os.path.join(base_dir, "data")
-
-=======
+
         base_dir = f"/tmp/testdatagenerator_{time_now}"
         print("test dir created")
         data_dir = os.path.join(base_dir, "data")
->>>>>>> 1113d736
+
         checkpoint_dir = os.path.join(base_dir, "checkpoint")
         os.makedirs(data_dir)
         os.makedirs(checkpoint_dir)
@@ -448,13 +444,7 @@
             # read newly written data
             df2 = spark.read.format("parquet").load(test_dir)
 
-<<<<<<< HEAD
             new_data_rows = df2.count()
-=======
-            # ignore file or metadata not found issues arising from read before stream has written first batch
-            except Exception as exc:  # pylint: disable=broad-exception-caught
-                print("Exception:", exc)
->>>>>>> 1113d736
 
             print("read {} rows from newly written data".format(new_data_rows))
         finally:
