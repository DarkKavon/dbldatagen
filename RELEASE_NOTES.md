## Test Data Generator Release Notes

### Requirements

<<<<<<< HEAD
See the contents of the file [python/require.txt] to see the Python package dependencies

### Version 0.10.0-prerel4
=======
### Version 0.10.0-prerel2
>>>>>>> e1ab21e4
#### Features
* Added HTML help - use `make docs` to create it
* Added support for weights with non-random columns
* Added support for generation of streaming data sets
* Added support for multiple dependent base columns
* Added support for scripting of table create statements
 <|MERGE_RESOLUTION|>--- conflicted
+++ resolved
@@ -2,17 +2,15 @@
 
 ### Requirements
 
-<<<<<<< HEAD
 See the contents of the file [python/require.txt] to see the Python package dependencies
 
 ### Version 0.10.0-prerel4
-=======
-### Version 0.10.0-prerel2
->>>>>>> e1ab21e4
+
 #### Features
 * Added HTML help - use `make docs` to create it
 * Added support for weights with non-random columns
 * Added support for generation of streaming data sets
 * Added support for multiple dependent base columns
 * Added support for scripting of table create statements
+* Resolved many PEP8 style issues
  