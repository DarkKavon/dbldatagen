# Configuration file for the Sphinx documentation builder.
#
# This file only contains a selection of the most common options. For a full
# list see the documentation:
# https://www.sphinx-doc.org/en/master/usage/configuration.html

# -- Path setup --------------------------------------------------------------

# If extensions (or modules to document with autodoc) are in another directory,
# add these directories to sys.path here. If the directory is relative to the
# documentation root, use os.path.abspath to make it absolute, like shown here.
#
from dbldatagen import *
from dbldatagen.distributions import *
import os
import sys

PACKAGE_DIR = "../../dbldatagen"

sys.path.insert(0, os.path.abspath(f"{PACKAGE_DIR}"))
sys.path.insert(0, os.path.abspath(f"{PACKAGE_DIR}/distributions"))


# -- Project information -----------------------------------------------------

project = 'Databricks Labs Data Generator'
copyright = '2022, Databricks Inc'
author = 'Databricks Inc'

# The full version, including alpha/beta/rc tags
<<<<<<< HEAD
release = "0.2.2-dev0"  # DO NOT EDIT THIS DIRECTLY!  It is managed by bumpversion
=======
release = "0.3.0"  # DO NOT EDIT THIS DIRECTLY!  It is managed by bumpversion
>>>>>>> 981a5a4b


# -- General configuration ---------------------------------------------------

# Add any Sphinx extension module names here, as strings. They can be
# extensions coming with Sphinx (named 'sphinx.ext.*') or your custom
# ones.
extensions = [
    'sphinx.ext.intersphinx',
    'sphinx.ext.autodoc',
    'sphinx.ext.napoleon',  # enable sphinx to parse NumPy and Google style doc strings
    #'sphinx.ext.autosummary',
    'sphinx.ext.viewcode',  # add links to source code
    #'numpydoc',  # handle NumPy documentation formatted docstrings. Needs to install
    'recommonmark',  # allow including Commonmark markdown in sources
    'sphinx_rtd_theme'
]

source_suffix = {
    '.rst': 'restructuredtext',
    '.md': 'markdown'
}

pdf_documents = [
    ("index", project, project, author),
]
pdf_use_index = False
pdf_stylesheets = ["a4"]

# Add any paths that contain templates here, relative to this directory.
templates_path = ['_templates']

# List of patterns, relative to source directory, that match files and
# directories to ignore when looking for source files.
# This pattern also affects html_static_path and html_extra_path.
exclude_patterns = ['_build', 'build/*', 'Thumbs.db', '.DS_Store', '**.ipynb_checkpoints']

# The name of the Pygments (syntax highlighting) style to use.
pygments_style = 'sphinx'

# The master toctree document.
master_doc = 'index'

python_use_unqualified_type_names = True

# -- Options for auto output -------------------------------------------------

autoclass_content = 'class'
autosummary_generate = False

add_module_names = False

# -- Options for HTML output -------------------------------------------------

# The theme to use for HTML and HTML Help pages.  See the documentation for
# a list of builtin themes.
#
import sphinx_rtd_theme

intersphinx_mapping = {
    'rtd': ('https://docs.readthedocs.io/en/stable/', None),
    'sphinx': ('https://www.sphinx-doc.org/en/master/', None),
}

html_theme = "sphinx_rtd_theme"

html_theme_path = [sphinx_rtd_theme.get_html_theme_path()]

# The name of an image file (relative to this directory) to place at the top
# of the sidebar.
#html_logo = "../tdg-logo-medium.png"

# Add any paths that contain custom static files (such as style sheets) here,
# relative to this directory. They are copied after the builtin static files,
# so a file named "default.css" will overwrite the builtin "default.css".
html_static_path = ['_static']

html_css_files = [
    'css/tdg.css'
]

#html_sidebars={
#    '**' : [ 'globaltoc.html']
#}

html_theme_options= {
    "display_version" : False
#    "navbar_links": [
#        ("Databricks Labs", "https://github.com/databrickslabs", True)
#        ]
}

numpydoc_show_class_members=True
numpydoc_show_inherited_class_members=False
numpydoc_class_members_toctree=False
numpydoc_attributes_as_param_list=True
<|MERGE_RESOLUTION|>--- conflicted
+++ resolved
@@ -28,11 +28,7 @@
 author = 'Databricks Inc'
 
 # The full version, including alpha/beta/rc tags
-<<<<<<< HEAD
-release = "0.2.2-dev0"  # DO NOT EDIT THIS DIRECTLY!  It is managed by bumpversion
-=======
 release = "0.3.0"  # DO NOT EDIT THIS DIRECTLY!  It is managed by bumpversion
->>>>>>> 981a5a4b
 
 
 # -- General configuration ---------------------------------------------------
