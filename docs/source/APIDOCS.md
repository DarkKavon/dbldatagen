# Getting started with the Databricks Labs Data Generator

The Databricks Labs data generator (aka `dbldatagen`) is a Spark based solution for generating 
realistic synthetic data. It uses the features of Spark dataframes and Spark SQL 
to generate synthetic data. As the output of the process is a Spark dataframe populated 
with the generated data , it may be saved to storage in a variety of formats, saved to tables 
or generally manipulated using the existing Spark Dataframe APIs.

It has no dependencies on any libraries that are not already included in the Databricks 
runtime, and you can use it from Scala, R or other languages by defining
a view over the generated data.

As the data generator is a Spark process, it can scale to generating data with millions or billions of rows 
in minutes with reasonable sized clusters.

For example, at the time of writing, a billion row version of the IOT data set example listed later in the document
can be generated and written to a Delta table in 
[under 2 minutes using a 12 node x 8 core cluster (using DBR 8.3)](#scaling-it-up)

> NOTE: This document does not cover all of the classes and methods in the codebase.
>  For further information on classes and methods contained in  these modules, and 
> to explore the python documentation for these modules, build the HTML documentation from 
> the main project directory using `make docs`. Use your browser to explore the documentation by 
> starting with the html file  `./docs/build/html/index.html`
>

## General Overview

The Databricks Labs Data Generator is a Python Library that can be used in several different ways:
1. Generate a synthetic data set [without defining a schema in advance](#create-a-data-set-without-pre-existing-schemas)
2. Generate a synthetic data set [for an existing Spark SQL schema.](#creating-data-set-with-pre-existing-schema) 
3. Generate a synthetic data set adding columns according to specifiers provided
4. Start with an existing schema and add columns along with specifications as to how values are generated

The data generator includes the following features:

* Specify [number of rows to generate](#create-a-data-set-without-pre-existing-schemas)
* Specify [number of Spark partitions to distribute data generation across](#scaling-it-up)
* Specify [numeric, time and date ranges for columns](DATARANGES)
* Generate column data at [random or from repeatable seed values](#generating-repeatable-data)
* Generate column data from [one or more seed columns](#generating-repeatable-data)  
[values optionally with weighting](#create-a-data-set-without-pre-existing-schemas) of how frequently values occur
* Use [template based text generation](#creating-data-set-with-pre-existing-schema) 
and [formatting on string columns](textdata)
* Use [SQL based expressions](#using-sql-in-data-generation) to control or augment column generation
* Script Spark SQL table creation statement for dataset 
* Specify a [statistical distribution for random values](DISTRIBUTIONS)


## Tutorials and examples

In the root directory of the project, there are a number of examples and tutorials.

The Python examples in the `examples` folder can be run directly or imported into the Databricks runtime environment as Python files.

The examples in the `tutorials` folder are in notebook export format and are intended to be imported into the Databricks runtime environment.
 
## Basic concepts

The Databricks Labs Data Generator is a Python framework that uses Spark to generate a dataframe of test data. 

Once the data frame is generated, it can be used with any Spark dataframee compatible API to save or persist data, 
to analyze data, to write it to an external database or stream, or generally used in the same manner as a regular dataframe.

To consume it from Scala, R, SQL or other languages, create a view over the resulting test dataframe and you can use
it from any Databricks Spark runtime compatible language. By use of the appropriate parameters, 
you can instruct the data generator to automatically register a view as part of generating the test data.

### Generating the test data
The test data generation process is controlled by a test data generation spec which can build a schema implicitly, 
or a schema can be added from an existing table or Spark SQL schema object.

Each column to be generated derives its test data from a set of one or more seed values. 
By default, this is the id field of the base data frame 
(generated with `spark.range` for batch data frames, or using a `Rate` source for streaming data frames).

Each column  can be specified as based on the `id` field or other columns in the test data generation spec. 
Columns may be based on the value of on or more base fields, or on a `hash` of the base values.

Column base values may also be generated at random.

All further data generation on a particular column is controlled by a series of transformations on this base value, 
typically one of :
 
* Mapping the base value to one of a set of discrete values, optionally with the use of weighting
* Arithmetic transformation of the base value 
* Adding string formatting to the base value

There is also support for applying arbitrary SQL expressions, and generation of common data from templates

### Getting started

Before you can use the data generator, you need to install the package in your environment and import it in your code.
You can install the package from the Github releases as a library on your cluster. 

The releases are located at 
[Databricks Labs Data Generator releases](https://github.com/databrickslabs/dbldatagen/releases)

You can find more details at [Installation notes](installation_notes)

Once installed, import the framework in your Python code to use it.

For example:

```python 
import dbldatagen as dg
```

Creating the data set is performed by creating a definition for your dataset via the `DataGenerator` instance, which 
specifies the rules that control data generation. 

Once the `DataGenerator` specification is created, you use the `build` method to generate a Spark dataframe for the 
data

## Creating simple test data sets

You can use the data generator with, or without the use of a pre-existing schema.

### Create a data set without pre-existing schemas

Here is an example of creating a simple test data set without use of a schema. 

```python 
import dbldatagen as dg
from pyspark.sql.types import FloatType, IntegerType, StringType

row_count=1000 * 100
testDataSpec = (dg.DataGenerator(spark, name="test_data_set1", rows=row_count,
                                  partitions=4, randomSeedMethod='hash_fieldname', 
                                  verbose=True)
                   .withIdOutput()
                   .withColumn("r", FloatType(), expr="floor(rand() * 350) * (86400 + 3600)",
                                    numColumns=cls.column_count)
                   .withColumn("code1", IntegerType(), minValue=100, maxValue=200)
                   .withColumn("code2", IntegerType(), minValue=0, maxValue=10, random=True)
                   .withColumn("code3", StringType(), values=['online', 'offline', 'unknown'])
                   .withColumn("code4", StringType(), values=['a', 'b', 'c'], random=True, 
                               percentNulls=0.05)
                   .withColumn("code5", StringType(), values=['a', 'b', 'c'], random=True, 
                                weights=[9, 1, 1])
                   )

dfTestData = testDataSpec.build()
```
By default, the seed column for each row is the `id` column. Use of the method `withIdOutput()` retains the `id` 
field in the output data. If this is not called, the `id` field is used during data generation, but it is dropped 
from the final data output.

Each of the `withColumn` method calls introduces a new column (or columns).

The example above shows some common uses:

- The `withColumn` method call for the `r` column introduces multiple columns labelled `r1` to `rN` as determined by 
the `numColumns` option. Here, we use the `expr` option to introduce a SQL expression to control the generation of the 
column. Note this expression can refer to any preceding column including the `id` column.

- The `withColumn` method call for the `code1` column specifies the generation of values between 100 and 200 
inclusive. These will be computed using modulo arithmetic on the `id` column. 

- The `withColumn` method call for the `code2` column specifies the generation of values between 0 and 10 
inclusive. These will be computed via a uniformly distributed random value. 

> By default all random values are uniformly distributed 
unless either the `weights` option is used or a specific distribution is used. 

- The `withColumn` method call for the `code3` column specifies the generation of string values from 
the allowable values `['online', 'offline', or 'unknown']`
inclusive. These will be computed using modulo arithmetic on the `id` column and the resulting value mapped to the 
set of allowable values

> Specific value lists can be used with any data type fields - but user is responsible for ensuring the values are of 
>a compatible data type.

- The `withColumn` method call for the `code4` column specifies the generation of string values from 
the allowable values `['a', 'b', or 'c']`
inclusive. But the `percentNulls` option gives a 5% chance of a null value being generated. 
These will be computed via a uniformly distributed random value.

> By default null values will not be generated for a field, unless the `percentNulls` option is specified

- The `withColumn` method call for the `code5` column specifies the generation of string values from 
the allowable values `['a', 'b', or 'c']`
inclusive. These will be computed via a uniformly distributed random value but with weighting applied so that
the value `a` occurs 9 times as frequently as the values `b` or `c`

### Creating data set with pre-existing schema
What if we want to generate data conforming to a pre-existing schema? you can specify a schema for your data by either 
taking a schema from an existing table, or computing an explicit schema. 

In this case you would use the `withColumnSpec` method instead of the `withColumn` method.

For fields imported from the schema, the schema controls the field name and data type, but the column specification 
controls how the data is generated.

The following example illustrates use of a table schema to generate data for a table. 
The schema can also be a schema from a view or a manually created schema 

```
import dbldatagen as dg
from pyspark.sql.types import StructType, StructField,  StringType

shuffle_partitions_requested = 8
partitions_requested = 8
data_rows = 10000000

spark.sql("""Create table if not exists test_vehicle_data(
                name string, 
                serial_number string, 
                license_plate string, 
                email string
                ) using Delta""")

table_schema = spark.table("test_vehicle_data").schema

print(table_schema)
  
dataspec = (dg.DataGenerator(spark, rows=10000000, partitions=8)
                .withSchema(table_schema))

dataspec = (dataspec
                .withColumnSpec("name", percentNulls=0.01, template=r'\\w \\w|\\w a. \\w')                                       
                .withColumnSpec("serial_number", minValue=1000000, maxValue=10000000, 
                                 prefix="dr", random=True) 
                .withColumnSpec("email", template=r'\\w.\\w@\\w.com')       
                .withColumnSpec("license_plate", template=r'\\n-\\n')
           )
df1 = dataspec.build()

df1.write.format("delta").mode("overwrite").saveAsTable("test_vehicle_data")
```

Note the `template` parameter allows the generation of arbitrary text such as email addresses, VINs etc.

#### Adding dataspecs to match multiple columns
For large schemas, it can be unwieldy to specify column generation specs for every column in a schema. 

To alleviate this , the framework provides mechanisms to add rules in bulk for multiple columns.

- The `withColumnSpecs` method introduces a column generation specification for all columns matching a specific 
naming pattern or datatype. You can override the column specification for a specific column using 
the `withColumnSpec` method.

For example:

```python
    (dg
       .withColumnSpecs(patterns=".*_ID", matchTypes=StringType(), format="%010d", 
                               minValue=10, maxValue=123, step=1)
       .withColumnSpecs(patterns=".*_IDS", matchTypes=StringType(), format="%010d", 
                               minValue=1, maxValue=100, step=1)
    )

```

## A more complex example - building Device IOT Test Data
This example shows generation of IOT device style data consisting of events from devices. 

Here we want to generate a random set of events but ensure that the device properties remain the same for the 
device from event to event.

```python
from pyspark.sql.types import LongType, IntegerType, StringType

import dbldatagen as dg

shuffle_partitions_requested = 8
device_population = 100000
data_rows = 20 * 1000000
partitions_requested = 20

spark.conf.set("spark.sql.shuffle.partitions", shuffle_partitions_requested)

country_codes = ['CN', 'US', 'FR', 'CA', 'IN', 'JM', 'IE', 'PK', 'GB', 'IL', 'AU', 'SG',
                 'ES', 'GE', 'MX', 'ET', 'SA', 'LB', 'NL']
country_weights = [1300, 365, 67, 38, 1300, 3, 7, 212, 67, 9, 25, 6, 47, 83, 126, 109, 58, 8,
                   17]

manufacturers = ['Delta corp', 'Xyzzy Inc.', 'Lakehouse Ltd', 'Acme Corp', 'Embanks Devices']

lines = ['delta', 'xyzzy', 'lakehouse', 'gadget', 'droid']

testDataSpec = (dg.DataGenerator(spark, name="device_data_set", rows=data_rows,
                                 partitions=partitions_requested, randomSeedMethod='hash_fieldname',
                                 verbose=True, debug=True)
                .withIdOutput()
                # we'll use hash of the base field to generate the ids to 
                # avoid a simple incrementing sequence
                .withColumn("internal_device_id", LongType(), minValue=0x1000000000000,
                            uniqueValues=device_population)

                # note for format strings, we must use "%lx" not "%x" as the 
                # underlying value is a long
                .withColumn("device_id", StringType(), format="0x%013x",
                            baseColumn="internal_device_id")

                # the device / user attributes will be the same for the same device id 
                # so lets use the internal device id as the base column for these attribute
                .withColumn("country", StringType(), values=country_codes,
                            weights=country_weights,
                            baseColumn="internal_device_id", baseColumnType="hash")
                .withColumn("country2a", LongType(),
                            expr="((hash(internal_device_id) % 3847) + 3847) % 3847",
                            baseColumn="internal_device_id")
                .withColumn("country2", IntegerType(),
                            expr="""floor(cast( (((internal_device_id % 3847) + 3847) % 3847) 
                                          as double) )""",
                            baseColumn="internal_device_id")
                .withColumn("country3", StringType(), values=country_codes,
                            baseColumn="country2")
                .withColumn("manufacturer", StringType(), values=manufacturers,
                            baseColumn="internal_device_id")

                # use omit = True if you don't want a column to appear in the final output 
                # but just want to use it as part of generation of another column
                .withColumn("line", StringType(), values=lines, baseColumn="manufacturer",
                            baseColumnType="hash", omit=True)
                .withColumn("model_ser", IntegerType(), minValue=1, maxValue=11,
                            baseColumn="device_id",
                            baseColumnType="hash", omit=True)

                .withColumn("model_line", StringType(), expr="concat(line, '#', model_ser)",
                            baseColumn=["line", "model_ser"])
                .withColumn("event_type", StringType(),
                            values=["activation", "deactivation", "plan change",
                                    "telecoms activity", "internet activity", "device error"],
                            random=True)

                )

dfTestData = testDataSpec.build()

display(dfTestData)
```

- The `withColumn` method call for the `internalDeviceId` column uses the `uniqueValues` option to control the number 
of unique values.
- The `withColumn` method call for the `manufacture` column uses the `baseColumn` option to ensure we get the same 
manufacturer value for each `internalDeviceId`. This allows us to generate IOT style events at random, but still 
constrain properties whenever the same `internalDeviceId` occurs.  
of unique values.

> A column may be based on one or more other columns. This means the value of that column will be used as a seed for 
>generating the new column. The `baseColumnType` option determines if the actual value , or hash of the value is 
>used as the seed value. 

- The `withColumn` method call for the `line` column introduces a temporary column for purposes of 
generating other columns, but through the use of the `omit` option, omits it from the final data set.

### Scaling it up

When generating data, the number of rows to be generated is controlled by the `rows` parameter supplied to the 
creation of the data generator instance.

The number of Spark tasks to be used is controlled by the `partitions` parameter supplied to the 
creation of the data generator instance.

As with any Spark process, the number of Spark tasks controls how many nodes are used to parallelize the activity, with 
each Spark task being assigned to an executor running on an node.

By increasing the number of rows and number of Spark partitions, you can scale up generation to 100s of millions 
or billions of rows.

For example, using the same code as before, but with different rows and partitions settings, you can generate a billion
rows of data and write it to a Delta table in under 2 minutes (with a 12 node x 8 core cluster)

```
from pyspark.sql.types import LongType, IntegerType, StringType

import dbldatagen as dg

shuffle_partitions_requested = 12 * 4
partitions_requested = 96
device_population = 100000
data_rows = 1000 * 1000000

spark.conf.set("spark.sql.shuffle.partitions", shuffle_partitions_requested)

country_codes = ['CN', 'US', 'FR', 'CA', 'IN', 'JM', 'IE', 'PK', 'GB', 'IL', 'AU', 'SG', 'ES',
                 'GE', 'MX', 'ET', 'SA',
                 'LB', 'NL']
country_weights = [1300, 365, 67, 38, 1300, 3, 7, 212, 67, 9, 25, 6, 47, 83, 126, 109, 58, 8,
                   17]

manufacturers = ['Delta corp', 'Xyzzy Inc.', 'Lakehouse Ltd', 'Acme Corp', 'Embanks Devices']

lines = ['delta', 'xyzzy', 'lakehouse', 'gadget', 'droid']

testDataSpec = (dg.DataGenerator(spark, name="device_data_set", rows=data_rows,
                                 partitions=partitions_requested, randomSeedMethod='hash_fieldname',
                                 verbose=True, debug=True)
                .withIdOutput()
                # we'll use hash of the base field to generate the ids to avoid a 
                # simple incrementing sequence
                .withColumn("internal_device_id", LongType(), minValue=0x1000000000000,
                            unique_values=device_population)

                # note for format strings, we must use "%lx" not "%x" as the underlying 
                # value is a long
                .withColumn("device_id", StringType(), format="0x%013x",
                            baseColumn="internal_device_id")

                # the device / user attributes will be the same for the same device id 
                # so lets use the internal device id as the base column for these attribute
                .withColumn("country", StringType(), values=country_codes,
                            weights=country_weights,
                            baseColumn="internal_device_id", baseColumnType="hash")
                .withColumn("country2a", LongType(),
                            expr="((hash(internal_device_id) % 3847) + 3847) % 3847",
                            baseColumn="internal_device_id")
                .withColumn("country2", IntegerType(),
                            expr="""floor(cast( (((internal_device_id % 3847) + 3847) % 3847) 
                                                 as double) )""",
                            baseColumn="internal_device_id")
                .withColumn("country3", StringType(), values=country_codes,
                            baseColumn="country2")
                .withColumn("manufacturer", StringType(), values=manufacturers,
                            baseColumn="internal_device_id")

                # use omit = True if you don't want a column to appear in the final output 
                # but just want to use it as part of generation of another column
                .withColumn("line", StringType(), values=lines, baseColumn="manufacturer",
                            baseColumnType="hash", omit=True)
                .withColumn("model_ser", IntegerType(), minValue=1, maxValue=11,
                            baseColumn="device_id",
                            baseColumnType="hash", omit=True)

                .withColumn("model_line", StringType(), expr="concat(line, '#', model_ser)",
                            baseColumn=["line", "model_ser"])
                .withColumn("event_type", StringType(),
                            values=["activation", "deactivation", "plan change",
                                    "telecoms activity",
                                    "internet activity", "device error"],
                            random=True)

                )

dfTestData = testDataSpec.build()

dfTestData.write.format("delta").mode("overwrite").save(
    "/tmp/dbldatagen_examples/a_billion_row_table")
```

## Using SQL in data generation
Any column specification can use arbitrary SQL expressions during data generation via the `expr` parameter.

The following example shows generation of synthetic names, email addresses, payment instruments and 
use of a SQL expression to compute MD5 hashes of synthetic credit card numbers:

```python
import dbldatagen as dg

shuffle_partitions_requested = 8
partitions_requested = 8
data_rows = 10000000

spark.conf.set("spark.sql.shuffle.partitions", shuffle_partitions_requested)

dataspec = (dg.DataGenerator(spark, rows=10000000, partitions=8)
                .withColumn("name", percentNulls=0.01, template=r'\\w \\w|\\w a. \\w') 
                .withColumn("payment_instrument_type", values=['paypal', 'visa', 'mastercard', 'amex'], random=True)             
                .withColumn("payment_instrument",  minValue=1000000, maxValue=10000000, template="dddd dddddd ddddd") 
                .withColumn("email", template=r'\\w.\\w@\\w.com')       
                .withColumn("md5_payment_instrument", 
                            expr="md5(concat(payment_instrument_type, ':', payment_instrument))",
                            baseColumn=['payment_instrument_type', 'payment_instrument']) 
           )
df1 = dataspec.build()

df1.display()
```

See the section on [text generation](textdata) for more details on these options.

### Generating repeatable data

By default, data is generated by a series of pre-determined transformations on an implicit `id` column in the data set.
Specifying the `baseColumn` argument allows specifying a dependency on one or more other columns. Note that use of the 
parameter `baseColumnType` will allow determining how the base column is used - for example you can specify that the 
actual value, the hash of the value or an array of the values will be used as the starting point.

So generating data sets from the same data specification will result in the same data set every time unless random data 
generation is deliberately chosen for a column. 

If random data is desired, the generated data will be generated using a standard uniform random data generator unless a 
specific [distribution](DISTRIBUTIONS) is used.

However it is often desirable to generate random data that is repeatable - this is where the random seed is used. 
By specifying a random seed value, you can ensure generation of random data but where random sequence repeats 
across runs.

The following example generates repeatable data across runs:

```python
import dbldatagen as dg

shuffle_partitions_requested = 8
partitions_requested = 8
data_rows = 10000000

spark.conf.set("spark.sql.shuffle.partitions", shuffle_partitions_requested)

dataspec = (
<<<<<<< HEAD
    dg.DataGenerator(spark, rows=10000000, partitions=8, randomSeedMethod="hash_fieldname", randomSeed=42)
    .withColumn("name", percentNulls=0.01, template=r'\\w \\w|\\w a. \\w')
=======
    dg.DataGenerator(spark, rows=10000000, partitions=8, seedMethod="hash_fieldname", seed=42)
    .withColumn("name", percentNulls=0.1, template=r'\\w \\w|\\w a. \\w')
>>>>>>> 7f892561
    .withColumn("payment_instrument_type", values=['paypal', 'visa', 'mastercard', 'amex'],
                random=True)
    .withColumn("payment_instrument", minValue=1000000, maxValue=10000000,
                template="dddd dddddd ddddd")
    .withColumn("email", template=r'\\w.\\w@\\w.com')
    .withColumn("md5_payment_instrument",
                expr="md5(concat(payment_instrument_type, ':', payment_instrument))",
                baseColumn=['payment_instrument_type', 'payment_instrument'])
    )
df1 = dataspec.build()

df1.display()
```

These options allows for generating multiple tables and ensuring referential 
integrity across primary and foreign keys.

## Using generated data from SQL
By defining a view over the generated data, you can use the generated data from SQL.

To simply this process, you can use options to the `build` method to generate temporary or global views over the data.

At the time of writing, the specification for generation of data needs to be authored in Python.<|MERGE_RESOLUTION|>--- conflicted
+++ resolved
@@ -500,13 +500,9 @@
 spark.conf.set("spark.sql.shuffle.partitions", shuffle_partitions_requested)
 
 dataspec = (
-<<<<<<< HEAD
-    dg.DataGenerator(spark, rows=10000000, partitions=8, randomSeedMethod="hash_fieldname", randomSeed=42)
+    dg.DataGenerator(spark, rows=10000000, partitions=8, randomSeedMethod="hash_fieldname", 
+                     randomSeed=42)
     .withColumn("name", percentNulls=0.01, template=r'\\w \\w|\\w a. \\w')
-=======
-    dg.DataGenerator(spark, rows=10000000, partitions=8, seedMethod="hash_fieldname", seed=42)
-    .withColumn("name", percentNulls=0.1, template=r'\\w \\w|\\w a. \\w')
->>>>>>> 7f892561
     .withColumn("payment_instrument_type", values=['paypal', 'visa', 'mastercard', 'amex'],
                 random=True)
     .withColumn("payment_instrument", minValue=1000000, maxValue=10000000,
