--- conflicted
+++ resolved
@@ -80,17 +80,11 @@
 
 # Testing 
 
-<<<<<<< HEAD
-## Creating tests
-Preferred style is to use pytest rather than unittest but some unittest based code is used in compatibility mode.
-
-Any new tests should be written as pytest compatible test classes.
-=======
 ## Developing new tests
 New tests should be created using PyTest with classes combining multiple `Pytest` tests.
 
 Existing test code contains tests based on Python's `unittest` framework but these are 
-run on `pytest` rather than `unitest`. 
+run on `pytest` rather than `unitest`. These will be migrated to Pytest as new tests are added to these modules
 
 To get a  `spark` instance for test purposes, use the following code:
 
@@ -101,7 +95,6 @@
 ```
 
 The name used to flag the spark instance should be the test module or test class name. 
->>>>>>> 981a5a4b
 
 ## Running unit / integration tests
 
