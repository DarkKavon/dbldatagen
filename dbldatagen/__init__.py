--- conflicted
+++ resolved
@@ -27,11 +27,7 @@
 from .datagen_constants import DEFAULT_RANDOM_SEED, RANDOM_SEED_RANDOM, RANDOM_SEED_FIXED, \
                                RANDOM_SEED_HASH_FIELD_NAME, MIN_PYTHON_VERSION, MIN_SPARK_VERSION
 from .utils import ensure, topologicalSort, mkBoundsList, coalesce_values, \
-<<<<<<< HEAD
-    deprecated, parse_time_interval, DataGenError, strip_margins
-=======
-    deprecated, parse_time_interval, DataGenError, split_list_matching_condition
->>>>>>> ef04c7b7
+    deprecated, parse_time_interval, DataGenError, strip_margins, split_list_matching_condition
 from ._version import __version__
 from .column_generation_spec import ColumnGenerationSpec
 from .column_spec_options import ColumnSpecOptions
