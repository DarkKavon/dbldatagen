# See the License for the specific language governing permissions and
# limitations under the License.
#

"""
This file defines the `DataGenError` and `DataGenerator` classes
"""
import copy
import logging
import re

from pyspark.sql.types import LongType, IntegerType, StringType, StructType, StructField, DataType
<<<<<<< HEAD

from .column_generation_spec import ColumnGenerationSpec
from .datagen_constants import DEFAULT_RANDOM_SEED, RANDOM_SEED_FIXED, RANDOM_SEED_HASH_FIELD_NAME, \
                               DEFAULT_SEED_COLUMN, SPARK_RANGE_COLUMN
=======
>>>>>>> 981a5a4b
from .spark_singleton import SparkSingleton
from .column_generation_spec import ColumnGenerationSpec
from .datagen_constants import DEFAULT_RANDOM_SEED, RANDOM_SEED_FIXED, RANDOM_SEED_HASH_FIELD_NAME, MIN_SPARK_VERSION
from .utils import ensure, topologicalSort, DataGenError, deprecated
from . _version import _get_spark_version

_OLD_MIN_OPTION = 'min'
_OLD_MAX_OPTION = 'max'

_STREAMING_TIMESTAMP_COLUMN = "_source_timestamp"


class DataGenerator:
    """ Main Class for test data set generation

    This class acts as the entry point to all test data generation activities.

    :param sparkSession: spark Session object to use
    :param name: is name of data set
    :param randomSeedMethod: = seed method for random numbers - either None, 'fixed', 'hash_fieldname'
    :param rows: = amount of rows to generate
    :param startingId: = starting value for generated seed column
    :param randomSeed: = seed for random number generator
    :param partitions: = number of partitions to generate, if not provided, uses `spark.sparkContext.defaultParallelism`
    :param verbose: = if `True`, generate verbose output
    :param batchSize: = UDF batch number of rows to pass via Apache Arrow to Pandas UDFs
    :param debug: = if set to True, output debug level of information
    :param seedColumn: = if set, this should be the name of the seed column. By default this is `id`
    """

    # class vars
    _nextNameIndex = 0
    _untitledNamePrefix = "Untitled"
    _randomSeed = DEFAULT_RANDOM_SEED

    _allowed_keys = ["startingId", "rowCount", "output_id"]

    # set up logging

    # restrict spurious messages from java gateway
    logging.getLogger("py4j").setLevel(logging.WARNING)
    logging.basicConfig(format='%(levelname)s: %(message)s', level=logging.NOTSET)

    def __init__(self, sparkSession=None, name=None, randomSeedMethod=None,
                 rows=1000000, startingId=0, randomSeed=None, partitions=None, verbose=False,
                 batchSize=None, debug=False, seedColumn=DEFAULT_SEED_COLUMN,
                 **kwargs):
        """ Constructor for data generator object """

        # set up logging
        self.verbose = verbose
        self.debug = debug

        self._setupLogger()
        self._seedColumn = seedColumn
        self._outputStreamingFields = False

        if seedColumn != DEFAULT_SEED_COLUMN:
            self.logger.info(f"Using '{self._seedColumn}' for seed column in place of '{DEFAULT_SEED_COLUMN}")

        self.name = name if name is not None else self.generateName()
        self._rowCount = rows
        self.starting_id = startingId
        self.__schema__ = None

        if sparkSession is None:
            sparkSession = SparkSingleton.getLocalInstance()

        self.sparkSession = sparkSession

        # if the active Spark session is stopped, you may end up with a valid SparkSession object but the underlying
        # SparkContext will be invalid
        assert sparkSession is not None, "Spark session not initialized"
        assert sparkSession.sparkContext is not None, "Expecting spark session to have valid sparkContext"

        self.partitions = partitions if partitions is not None else sparkSession.sparkContext.defaultParallelism

        # check for old versions of args
        if "starting_id" in kwargs:
            self.logger.warning("starting_id is deprecated - use option 'startingId' instead")
            startingId = kwargs["starting_id"]

        if "seed" in kwargs:
            self.logger.warning("seed is deprecated - use option 'randomSeed' instead")
            randomSeed = kwargs["seed"]

        if "seed_method" in kwargs:
            self.logger.warning("seed_method is deprecated - use option 'seedMethod' instead")
            seedMethod = kwargs["seed_method"]

        if "batch_size" in kwargs:
            self.logger.warning("batch_size is deprecated - use option 'batchSize' instead")
            batchSize = kwargs["batch_size"]

        if "use_pandas" in kwargs or "usePandas" in kwargs:
            self.logger.warning("option 'usePandas' is deprecated - Pandas will always be used")

        if "generateWithSelects" in kwargs or "generateWithSelects" in kwargs:
            self.logger.warning("option 'generateWithSelects' switch is deprecated - selects will always be used")

        self._seedMethod = randomSeedMethod

        if randomSeed is None:
            self._instanceRandomSeed = self._randomSeed

            if randomSeedMethod is None:
                self._seedMethod = RANDOM_SEED_HASH_FIELD_NAME
            else:
                self._seedMethod = randomSeedMethod
        else:
            self._instanceRandomSeed = randomSeed

            # if a valid random seed was supplied but no seed method was applied, make the seed method "fixed"
            if randomSeedMethod is None:
                self._seedMethod = "fixed"

        if self._seedMethod not in [None, RANDOM_SEED_FIXED, RANDOM_SEED_HASH_FIELD_NAME]:
            msg = f"seedMethod should be None, '{RANDOM_SEED_FIXED}' or '{RANDOM_SEED_HASH_FIELD_NAME}' "
            raise DataGenError(msg)

        self._columnSpecsByName = {}
        self._allColumnSpecs = []
        self._buildPlan = []
        self.executionHistory = []
        self._options = {}
        self._buildOrder = []
        self._inferredSchemaFields = []
        self.buildPlanComputed = False

        # lets add the seed column
        self.withColumn(self._seedColumn, LongType(), nullable=False, implicit=True, omit=True, noWarn=True)
        self._batchSize = batchSize

        # set up spark session
        self._setupSparkSession(sparkSession)

        # set up use of pandas udfs
        self._setupPandas(batchSize)

    @classmethod
    def _checkSparkVersion(cls, sparkVersion, minSparkVersion):
        """
        check spark version
        :param sparkVersion: spark version string
        :param minSparkVersion: min spark version as tuple
        :return: True if version passes minVersion

        Layout of version string must be compatible "xx.xx.xx.patch"
        """
        sparkVersionInfo = _get_spark_version(sparkVersion)

        if sparkVersionInfo < minSparkVersion:
            logging.warn(f"*** Minimum version of Python supported is {minSparkVersion} - found version %s ",
                         sparkVersionInfo )
            return False

        return True

    def _setupSparkSession(self, sparkSession):
        """
        Set up spark session
        :param sparkSession: spark session to use
        :return: nothing
        """
        if sparkSession is None:
            sparkSession = SparkSingleton.getInstance()

        assert sparkSession is not None, "Spark session not initialized"

        self.sparkSession = sparkSession

        # check if the spark version meets the minimum requirements and warn if not
        sparkVersion = sparkSession.version
        self._checkSparkVersion(sparkVersion, MIN_SPARK_VERSION)

    @property
    def seedColumn(self):
        """ return the data generation seed column"""
        return self._seedColumn

    def _setupPandas(self, pandasBatchSize):
        """
        Set up pandas
        :param pandasBatchSize: batch size for pandas, may be None
        :return: nothing
        """
        assert pandasBatchSize is None or type(pandasBatchSize) is int, \
            "If pandas_batch_size is specified, it must be an integer"
        self.logger.info("*** using pandas udf for custom functions ***")
        self.logger.info("Spark version: %s", self.sparkSession.version)
        if str(self.sparkSession.version).startswith("3"):
            self.logger.info("Using spark 3.x")
            self.sparkSession.conf.set("spark.sql.execution.arrow.pyspark.enabled", "true")
        else:
            self.sparkSession.conf.set("spark.sql.execution.arrow.enabled", "true")

        if self._batchSize is not None:
            self.sparkSession.conf.set("spark.sql.execution.arrow.maxRecordsPerBatch", self._batchSize)

    def _setupLogger(self):
        """Set up logging

        This will set the logger at warning, info or debug levels depending on the instance construction parameters
        """
        self.logger = logging.getLogger("DataGenerator")
        if self.debug:
            self.logger.setLevel(logging.DEBUG)
        elif self.verbose:
            self.logger.setLevel(logging.INFO)
        else:
            self.logger.setLevel(logging.WARNING)

    @classmethod
    def useSeed(cls, seedVal):
        """ set seed for random number generation

            Arguments:
            :param seedVal: - new value for the random number seed
        """
        cls._randomSeed = seedVal

    @deprecated('Use `useSeed` instead')
    @classmethod
    def use_seed(cls, seedVal):
        """ set seed for random number generation

            Arguments:
            :param seedVal: - new value for the random number seed
        """
        cls._randomSeed = seedVal

    @classmethod
    def reset(cls):
        """ reset any state associated with the data """
        cls._nextNameIndex = 0

    @classmethod
    def generateName(cls):
        """ get a name for the data set

            Uses the untitled name prefix and nextNameIndex to generate a dummy dataset name

            :returns: string containing generated name
        """
        cls._nextNameIndex += 1
        new_name = (cls._untitledNamePrefix + '_' + str(cls._nextNameIndex))
        return new_name

    # noinspection PyAttributeOutsideInit
    def clone(self):
        """Make a clone of the data spec via deep copy preserving same spark session

        :returns: deep copy of test data generator definition
        """
        old_spark_session = self.sparkSession
        old_logger = self.logger
        new_copy = None
        try:
            # temporarily set the spark session to null
            self.sparkSession = None

            # set logger to None before copy, disable pylint warning to ensure not triggered for this statement
            self.logger = None  # pylint: disable=attribute-defined-outside-init
            new_copy = copy.deepcopy(self)
            new_copy.sparkSession = old_spark_session
            new_copy.buildPlanComputed = False
            new_copy._setupLogger()
        finally:
            # now set it back
            self.sparkSession = old_spark_session
            # set logger to old value, disable pylint warning to ensure not triggered for this statement
            self.logger = old_logger  # pylint: disable=attribute-defined-outside-init
        return new_copy

    @property
    def randomSeed(self):
        """ return the data generation spec random seed"""
        return self._instanceRandomSeed

    def _markForPlanRegen(self):
        """Mark that build plan needs to be regenerated

        :returns: modified in-place instance of test data generator allowing for chaining of calls following
                  Builder pattern
        """
        self.buildPlanComputed = False
        return self

    def explain(self, suppressOutput=False):
        """Explain the test data generation process

        :param suppressOutput: If True, suppress display of build plan
        :returns: String containing explanation of test data generation for this specification
        """
        if not self.buildPlanComputed:
            self.computeBuildPlan()

        output = ["", "Data generation plan", "====================",
                  f"spec=DateGenerator(name={self.name}, rows={self._rowCount}, startingId={self.starting_id}, partitions={self.partitions})"
<<<<<<< HEAD
                  , ")", "", f"seed column: {self._seedColumn}", "",
                  f"column build order: {self._buildOrder}", "", "build plan:"]
=======
            , ")", "", f"column build order: {self._buildOrder}", "", "build plan:"]
>>>>>>> 981a5a4b

        for plan_action in self._buildPlan:
            output.append(" ==> " + plan_action)
        output.extend(["", "execution history:", ""])
        for build_action in self.executionHistory:
            output.append(" ==> " + build_action)
        output.append("")
        output.append("====================")
        output.append("")

        explain_results = "\n".join(output)
        if not suppressOutput:
            print(explain_results)

        return explain_results

    def withRowCount(self, rc):
        """Modify the row count - useful when starting a new spec from a clone

        :param rc: The count of rows to generate
        :returns: modified in-place instance of test data generator allowing for chaining of calls following
                  Builder pattern
        """
        self._rowCount = rc
        return self

    @deprecated('Use `withRowCount` instead')
    def setRowCount(self, rc):
        """Modify the row count - useful when starting a new spec from a clone

        .. warning::
           Method is deprecated - use `withRowCount` instead

        :param rc: The count of rows to generate
        :returns: modified in-place instance of test data generator allowing for chaining of calls following
                  Builder pattern

        """
        self.logger.warning("method `setRowCount` is deprecated, use `withRowCount` instead")
        return self.withRowCount(rc)

    @property
    def rowCount(self):
        """ Return the row count

        This may differ from the original specified row counts, if counts need to be adjusted for purposes of
        keeping the ratio of rows to unique keys correct or other heuristics
        """
        return self._rowCount

    @deprecated('Use `withSeedColumnOutput` instead')
    def withIdOutput(self):
        """ output seed column field (defaults to `id`) as a column in the test data set if specified

        If this is not called, the seed column field is omitted from the final test data set

        :returns: modified in-place instance of test data generator allowing for chaining of calls
                  following Builder pattern
        """
        self._columnSpecsByName[self._seedColumn].omit = False
        self._markForPlanRegen()

        return self

    def withSeedColumnOutput(self, outputStreamingColumns=False):
        """ output seed column field (defaults to `id`) as a column in the test data set if specified

        If this is not called, the seed column field is omitted from the final test data set

        :param outputStreamingFields: If True, output streaming seed fields also. Defaults to False
        :returns: modified in-place instance of test data generator allowing for chaining of calls
                  following Builder pattern
        """
        self._columnSpecsByName[self._seedColumn].omit = False
        self._markForPlanRegen()
        self._outputStreamingFields = outputStreamingColumns

        return self

    def option(self, optionKey, optionValue):
        """ set option to option value for later processing

        :param optionKey: key for option
        :param optionValue: value for option
        :returns: modified in-place instance of test data generator allowing for chaining of calls
                  following Builder pattern
        """
        ensure(optionKey in self._allowed_keys)
        self._options[optionKey] = optionValue
        self._markForPlanRegen()
        return self

    def options(self, **kwargs):
        """ set options in bulk

        Allows for multiple options with option=optionValue style of option passing

        :returns: modified in-place instance of test data generator allowing for chaining of calls
                  following Builder pattern
        """
        for key, value in kwargs.items():
            self.option(key, value)
        self._markForPlanRegen()
        return self

    def _processOptions(self):
        """ process options to give effect to the options supplied earlier

        :returns: modified in-place instance of test data generator allowing for chaining of calls
                  following Builder pattern
        """
        self.logger.info("options: %s", str(self._options))

        for key, value in self._options.items():
            if key == "startingId":
                self.starting_id = value
            elif key in ["rowCount", "row_count"]:
                self._rowCount = value
        return self

    def describe(self):
        """ return description of the dataset generation spec

        :returns: Dict object containing key attributes of test data generator instance
        """

        return {
            'name': self.name,
            'rowCount': self._rowCount,
            'schema': self.schema,
            'randomSeed': self._instanceRandomSeed,
            'partitions': self.partitions,
            'columnDefinitions': self._columnSpecsByName,
            'debug': self.debug,
            'verbose': self.verbose
        }

    def __repr__(self):
        """ return the repr string for the class"""
        name = getattr(self, "name", "None")
        rows = getattr(self, "_rowCount", "None")
        partitions = getattr(self, "partitions", "None")
        return f"DataGenerator(name='{name}', rows={rows}, partitions={partitions})"

    def _checkFieldList(self):
        """Check field list for common errors

        Does not return anything but will assert / raise exceptions if errors occur
        """
        ensure(self._inferredSchemaFields is not None, "schemaFields should be non-empty")
        ensure(type(self._inferredSchemaFields) is list, "schemaFields should be list")

    @property
    def schemaFields(self):
        """ get list of schema fields for final output schema

        :returns: list of fields in schema
        """
        self._checkFieldList()
        return [fd for fd in self._inferredSchemaFields if not self._columnSpecsByName[fd.name].isFieldOmitted]

    @property
    def schema(self):
        """ infer spark output schema definition from the field specifications

        :returns: Spark SQL `StructType` for schema
        """
        return StructType(self.schemaFields)

    @property
    def inferredSchema(self):
        """ infer spark interim schema definition from the field specifications"""
        self._checkFieldList()
        return StructType(self._inferredSchemaFields)

    def __getitem__(self, key):
        """ implement the built in derefernce by key behavior """
        ensure(key is not None, "key should be non-empty")
        return self._columnSpecsByName[key]

    def getColumnType(self, colName):
        """ Get column Spark SQL datatype for specified column

        :param colName: name of column as string
        :returns: Spark SQL datatype for named column
        """
        ct = self._columnSpecsByName[colName].datatype
        return ct if ct is not None else IntegerType()

    def isFieldExplicitlyDefined(self, colName):
        """ return True if column generation spec has been explicitly defined for column, else false

        .. note::
           A column is not considered explicitly defined if it was inferred from a schema or added
           with a wildcard statement. This impacts whether the column can be redefined.
        """
        ensure(colName is not None, "colName should be non-empty")
        col_def = self._columnSpecsByName.get(colName, None)
        return not col_def.implicit if col_def is not None else False

    def getInferredColumnNames(self):
        """ get list of output columns """
        return [fd.name for fd in self._inferredSchemaFields]

    @staticmethod
    def flatten(lst):
        """ flatten list

        :param lst: list to flatten
        """
        return [item for sublist in lst for item in sublist]

    def getColumnSpec(self, name):
        """ get column spec for column having name supplied

        :param name: name of column to find spec for
        :return: column spec for named column if any
        """
        assert name is not None and len(name.strip()) > 0, "column name must be non empty string"
        return self._columnSpecsByName[name]

    def getOutputColumnNames(self):
        """ get list of output columns by flattening list of lists of column names
            normal columns will have a single column name but column definitions that result in
            multiple columns will produce a list of multiple names

            :returns: list of column names to be output in generated data set
        """
        return self.flatten([self._columnSpecsByName[fd.name].getNames()
                             for fd in
                             self._inferredSchemaFields if not self._columnSpecsByName[fd.name].isFieldOmitted])

    def getOutputColumnNamesAndTypes(self):
        """ get list of output columns by flattening list of lists of column names and types
            normal columns will have a single column name but column definitions that result in
            multiple columns will produce a list of multiple names
        """
        return self.flatten([self._columnSpecsByName[fd.name].getNamesAndTypes()
                             for fd in
                             self._inferredSchemaFields if not self._columnSpecsByName[fd.name].isFieldOmitted])

    def withSchema(self, sch):
        """ populate column definitions and specifications for each of the columns in the schema

        :param sch: Spark SQL schema, from which fields are added
        :returns: modified in-place instance of test data generator allowing for chaining of calls
                  following Builder pattern
        """
        ensure(sch is not None, "schema sch should be non-empty")
        self.__schema__ = sch

        for fs in sch.fields:
            self.withColumn(fs.name, fs.dataType, implicit=True, omit=False, nullable=fs.nullable)
        return self

    def _computeRange(self, dataRange, minValue, maxValue, step):
        """ Compute merged range based on parameters

        :returns: effective minValue, maxValue, step as tuple
        """
        # TODO: may also need to check for instance of DataRange
        if dataRange is not None and isinstance(dataRange, range):
            if maxValue is not None or minValue != 0 or step != 1:
                raise ValueError("You cant specify both a range and minValue, maxValue or step values")

            return dataRange.start, dataRange.stop, dataRange.step
        else:
            return minValue, maxValue, step

    def withColumnSpecs(self, patterns=None, fields=None, matchTypes=None, **kwargs):
        """Add column specs for columns matching
           a) list of field names,
           b) one or more regex patterns
           c) type (as in pyspark.sql.types)

        :param patterns: patterns may specified a single pattern as a string or a list of patterns
                         that match the column names. May be omitted.
        :param fields: a string specifying an explicit field to match , or a list of strings specifying
                       explicit fields to match. May be omitted.
        :param matchTypes: a single Spark SQL datatype or list of Spark SQL data types to match. May be omitted.
        :returns: modified in-place instance of test data generator allowing for chaining of calls following
                  Builder pattern

        You may also add a variety of options to further control the test data generation process.
        For full list of options, see :doc:`/reference/api/dbldatagen.column_spec_options`.

        """
        if fields is not None and type(fields) is str:
            fields = [fields]

        # add support for deprecated legacy names
        if "match_types" in kwargs:
            assert matchTypes is None, "Argument 'match_types' is deprecated, use 'matchTypes' instead"
            matchTypes = kwargs["match_types"]
            del kwargs["match_types"]  # remove the legacy option from keyword args as they will be used later

        if matchTypes is not None and type(matchTypes) is not list:
            matchTypes = [matchTypes]  # if only one match type, make a list of that match type

        if patterns is not None and type(patterns) is str:
            patterns = ["^" + patterns + "$"]
        elif type(patterns) is list:
            patterns = ["^" + pat + "$" for pat in patterns]

        all_fields = self.getInferredColumnNames()
        effective_fields = [x for x in all_fields if
                            (fields is None or x in fields) and x != self._seedColumn]

        if patterns is not None:
            effective_fields = [x for x in effective_fields for y in patterns if re.search(y, x) is not None]

        if matchTypes is not None:
            effective_fields = [x for x in effective_fields for y in matchTypes
                                if self.getColumnType(x) == y]

        for f in effective_fields:
            self.withColumnSpec(f, implicit=True, **kwargs)
        return self

    def _checkColumnOrColumnList(self, columns, allowId=False):
        """ Check if column or columns refer to existing columns

        :param columns: a single column or list of columns as strings
        :param allowId: If True, allows the specialized seed column (which defaults to `id`) to be present in columns
        :returns: True if test passes
        """
        inferred_columns = self.getInferredColumnNames()
        if allowId and columns == self._seedColumn:
            return True

        if type(columns) is list:
            for column in columns:
                ensure(column in inferred_columns,
                       f" column `{column}` must refer to defined column")
        else:
            ensure(columns in inferred_columns,
                   f" column `{columns}` must refer to defined column")
        return True

    def withColumnSpec(self, colName, minValue=None, maxValue=None, step=1, prefix=None,
                       random=False, distribution=None,
                       implicit=False, dataRange=None, omit=False, baseColumn=None, **kwargs):
        """ add a column specification for an existing column

        :returns: modified in-place instance of test data generator allowing for chaining of calls
                  following Builder pattern

        You may also add a variety of options to further control the test data generation process.
        For full list of options, see :doc:`/reference/api/dbldatagen.column_spec_options`.

        """
        ensure(colName is not None, "Must specify column name for column")
        ensure(colName in self.getInferredColumnNames(), f" column `{colName}` must refer to defined column")
        if baseColumn is not None:
            self._checkColumnOrColumnList(baseColumn)
        ensure(not self.isFieldExplicitlyDefined(colName), f"duplicate column spec for column `{colName}`")

        ensure(not isinstance(minValue, DataType),
               f"""unnecessary `datatype` argument specified for `withColumnSpec` for column `{colName}` -
                    Datatype parameter is only needed for `withColumn` and not permitted for `withColumnSpec`
               """)

        # handle migration of old `min` and `max` options
        if _OLD_MIN_OPTION in kwargs:
            assert minValue is None, \
                "Only one of `minValue` and `minValue` can be specified. Use of `minValue` is preferred"
            minValue = kwargs[_OLD_MIN_OPTION]
            kwargs.pop(_OLD_MIN_OPTION, None)

        if _OLD_MAX_OPTION in kwargs:
            assert maxValue is None, \
                "Only one of `maxValue` and `maxValue` can be specified. Use of `maxValue` is preferred"
            maxValue = kwargs[_OLD_MAX_OPTION]
            kwargs.pop(_OLD_MAX_OPTION, None)

        new_props = {}
        new_props.update(kwargs)

        self.logger.info("adding column spec - `%s` with baseColumn : `%s`, implicit : %s , omit %s",
                         colName, baseColumn, implicit, omit)

        self._generateColumnDefinition(colName, self.getColumnType(colName), minValue=minValue, maxValue=maxValue,
                                       step=step, prefix=prefix,
                                       random=random, dataRange=dataRange,
                                       distribution=distribution, baseColumn=baseColumn,
                                       implicit=implicit, omit=omit, **new_props)
        return self

    def hasColumnSpec(self, colName):
        """returns true if there is a column spec for the column

        :param colName: name of column to check for
        :returns: True if column has spec, False otherwise
        """
        return colName in self._columnSpecsByName

    def withColumn(self, colName, colType=StringType(), minValue=None, maxValue=None, step=1,
                   dataRange=None, prefix=None, random=False, distribution=None,
                   baseColumn=None, nullable=True,
                   omit=False, implicit=False, noWarn=False,
                   **kwargs):
        """ add a new column for specification

        :returns: modified in-place instance of test data generator allowing for chaining of calls
                  following Builder pattern

        You may also add a variety of options to further control the test data generation process.
        For full list of options, see :doc:`/reference/api/dbldatagen.column_spec_options`.

        """
        ensure(colName is not None, "Must specify column name for column")
        ensure(colType is not None, f"Must specify column type for column `{colName}`")
        if baseColumn is not None:
            self._checkColumnOrColumnList(baseColumn, allowId=True)

        if not noWarn and colName == DEFAULT_SEED_COLUMN and self._seedColumn == DEFAULT_SEED_COLUMN:
            self.logger.warning(f"Adding a column named '{colName}' overriding seed column '{self._seedColumn}'")
            self.logger.warning(f"Use `seedColumn` option on DataGenerator construction for different seed column")

        # handle migration of old `min` and `max` options
        if _OLD_MIN_OPTION in kwargs:
            assert minValue is None, \
                "Only one of `minValue` and `minValue` can be specified. Use of `minValue` is preferred"
            minValue = kwargs[_OLD_MIN_OPTION]
            kwargs.pop(_OLD_MIN_OPTION, None)

        if _OLD_MAX_OPTION in kwargs:
            assert maxValue is None, \
                "Only one of `maxValue` and `maxValue` can be specified. Use of `maxValue` is preferred"
            maxValue = kwargs[_OLD_MAX_OPTION]
            kwargs.pop(_OLD_MAX_OPTION, None)

        new_props = {}
        new_props.update(kwargs)

        from .schema_parser import SchemaParser
        if type(colType) == str:
            colType = SchemaParser.columnTypeFromString(colType)

        self.logger.info("effective range: %s, %s, %s args: %s", minValue, maxValue, step, kwargs)
        self.logger.info("adding column - `%s` with baseColumn : `%s`, implicit : %s , omit %s",
                         colName, baseColumn, implicit, omit)
        self._generateColumnDefinition(colName, colType, minValue=minValue, maxValue=maxValue,
                                       step=step, prefix=prefix, random=random,
                                       distribution=distribution, baseColumn=baseColumn, dataRange=dataRange,
                                       implicit=implicit, omit=omit, **new_props)
        self._inferredSchemaFields.append(StructField(colName, colType, nullable))
        return self

    def _generateColumnDefinition(self, colName, colType=None, baseColumn=None,
                                  implicit=False, omit=False, nullable=True, **kwargs):
        """ generate field definition and column spec

        .. note:: Any time that a new column definition is added,
                  we'll mark that the build plan needs to be regenerated.
           For our purposes, the build plan determines the order of column generation etc.

        :returns: modified in-place instance of test data generator allowing for chaining of calls
                  following Builder pattern
        """
        if colType is None:
            colType = self.getColumnType(baseColumn)

        new_props = {}
        new_props.update(kwargs)

        # if the column  has the option `random` set to true
        # then use the instance level random seed
        # otherwise use the default random seed for the class
        if "randomSeed" in new_props:
            effective_random_seed = new_props["randomSeed"]
            new_props.pop("randomSeed")
            new_props["random"] = True

            # if random seed has override but randomSeedMethod does not
            # set it to fixed
            if "randomSeedMethod" not in new_props:
                new_props["randomSeedMethod"] = RANDOM_SEED_FIXED

        elif "random" in new_props and new_props["random"]:
            effective_random_seed = self._instanceRandomSeed
        else:
            effective_random_seed = self._randomSeed

        # handle column level override
        if "randomSeedMethod" in new_props:
            effective_random_seed_method = new_props["randomSeedMethod"]
            new_props.pop("randomSeedMethod")
        else:
            effective_random_seed_method = self._seedMethod

        column_spec = ColumnGenerationSpec(colName, colType,
                                           baseColumn=baseColumn,
                                           implicit=implicit,
                                           omit=omit,
                                           randomSeed=effective_random_seed,
                                           randomSeedMethod=effective_random_seed_method,
                                           nullable=nullable,
                                           verbose=self.verbose,
                                           debug=self.debug,
                                           seedColumn=self._seedColumn,
                                           **new_props)

        self._columnSpecsByName[colName] = column_spec

        # if column spec for column already exists - remove it
        items_to_remove = [x for x in self._allColumnSpecs if x.name == colName]
        for x in items_to_remove:
            self._allColumnSpecs.remove(x)

        self._allColumnSpecs.append(column_spec)

        # mark that the build plan needs to be regenerated
        self._markForPlanRegen()

        return self

    def _getBaseDataFrame(self, startId=0, streaming=False, options=None):
        """ generate the base data frame and seed column (which defaults to `id`) , partitioning the data if necessary

        This is used when generating the test data.

        A base data frame is created and then each of the additional columns are generated, according to
        base column dependency order, and added to the base data frame using expressions or withColumn statements.

        :returns: Spark data frame for base data that drives the data generation
        """

        end_id = self._rowCount + startId
        id_partitions = self.partitions if self.partitions is not None else 4

        if not streaming:
            status = (f"Generating data frame with ids from {startId} to {end_id} with {id_partitions} partitions")
            self.logger.info(status)
            self.executionHistory.append(status)
            df1 = self.sparkSession.range(start=startId,
                                          end=end_id,
                                          numPartitions=id_partitions)

            # spark.range generates a dataframe with the column `id` so rename it if its not our seed column
            if SPARK_RANGE_COLUMN != self._seedColumn:
                df1 = df1.withColumnRenamed(SPARK_RANGE_COLUMN, self._seedColumn)

        else:
            status = (
                f"Generating streaming data frame with ids from {startId} to {end_id} with {id_partitions} partitions")
            self.logger.info(status)
            self.executionHistory.append(status)

            df1 = (self.sparkSession.readStream
                   .format("rate"))
            if options is not None:
                if "rowsPerSecond" not in options:
                    options['rowsPerSecond'] = 1
                if "numPartitions" not in options:
                    options['numPartitions'] = id_partitions

                for k, v in options.items():
                    df1 = df1.option(k, v)
                df1 = (df1.load()
                       .withColumnRenamed("value", self._seedColumn)
                       )

            else:
                df1 = (df1.option("rowsPerSecond", 1)
                       .option("numPartitions", id_partitions)
                       .load()
                       .withColumnRenamed("value", self._seedColumn)
                       )

        return df1

    def _computeColumnBuildOrder(self):
        """ compute the build ordering using a topological sort on dependencies

        In order to avoid references to columns that have not yet been generated, the test data generation process
        sorts the columns according to the order they need to be built.

        This determines which columns are built first.

        The test generation process will select the columns in the correct order at the end so that the columns
        appear in the correct order in the final output.

        :returns: the build ordering
        """
        dependency_ordering = [(x.name, set(x.dependencies)) if x.name != self._seedColumn else (
            self._seedColumn, set())
                               for x in self._allColumnSpecs]

        # self.pp_list(dependency_ordering, msg="dependencies")

        self.logger.info("dependency list: %s", str(dependency_ordering))

        self._buildOrder = list(
            topologicalSort(dependency_ordering, flatten=False, initial_columns=[self._seedColumn]))

        self.logger.info("columnBuildOrder: %s", str(self._buildOrder))

        # self.pp_list(self._buildOrder, "build order")
        return self._buildOrder

    @property
    def build_order(self):
        """ return the build order minus the seed column (which defaults to `id`)

        The build order will be a list of lists - each list specifying columns that can be built at the same time
        """
        return [x for x in self._buildOrder if x != [self._seedColumn]]

    def _getColumnDataTypes(self, columns):
        """ Get data types for columns

        :param columns: list of columns to retrieve data types for
        """
        return [self._columnSpecsByName[colspec].datatype for colspec in columns]

    def computeBuildPlan(self, streaming=False):
        """ prepare for building by computing a pseudo build plan

        The build plan is not a true build plan - it is only used for debugging purposes, but does not actually
        drive the column generation order.

        :returns: modified in-place instance of test data generator allowing for chaining of calls
                  following Builder pattern
        """
        self._buildPlan = []
        self.executionHistory = []
        self._processOptions()
        self._buildPlan.append(f"Build Spark data frame with seed column: '{self._seedColumn}'")

        # add streaming columns
        if streaming and self._outputStreamingFields:
            if not self.hasColumnSpec(_STREAMING_TIMESTAMP_COLUMN):
                self._buildPlan.append(f"materializing streaming column {_STREAMING_TIMESTAMP_COLUMN}")

                # output the streaming seed columns - timestamp etc
                self.withColumn(_STREAMING_TIMESTAMP_COLUMN, "timestamp", implicit=True,
                                expr=f"timestamp as {_STREAMING_TIMESTAMP_COLUMN}",
                                baseColumn=self._seedColumn)

        # add temporary columns
        for cs in self._allColumnSpecs:
            # extend overall build plan with build plan of each column spec
            self._buildPlan.extend(cs._initialBuildPlan)

            # handle generation of any temporary columns
            for tmp_col in cs.temporaryColumns:
                # create column spec for temporary column if its not already present
                if not self.hasColumnSpec(tmp_col[0]):
                    self._buildPlan.append(f"materializing temporary column {tmp_col[0]}")
                    self.withColumn(tmp_col[0], tmp_col[1], **tmp_col[2])

        # TODO: set up the base column data type information
        for cs in self._allColumnSpecs:
            base_column_datatypes = self._getColumnDataTypes(cs.baseColumns)
            cs.setBaseColumnDatatypes(base_column_datatypes)

        self._computeColumnBuildOrder()

        for x1 in self._buildOrder:
            for x in x1:
                cs = self._columnSpecsByName[x]
                self._buildPlan.append(cs.getPlanEntry())

        self.buildPlanComputed = True
        return self

    def build(self, withTempView=False, withView=False, withStreaming=False, options=None):
        """ build the test data set from the column definitions and return a dataframe for it

        if `withStreaming` is True, generates a streaming data set.
        Use options to control the rate of generation of test data if streaming is used.

        For example:

        `dfTestData = testDataSpec.build(withStreaming=True,options={ 'rowsPerSecond': 5000})`

        :param withTempView: if True, automatically creates temporary view for generated data set
        :param withView: If True, automatically creates global view for data set
        :param withStreaming: If True, generates data using Spark Structured Streaming Rate source suitable
                              for writing with `writeStream`
        :param options: optional Dict of options to control generating of streaming data
        :returns: Spark SQL dataframe of generated test data
        """
        self.logger.debug("starting build ... withStreaming [%s]", withStreaming)
        self.executionHistory = []
        self.computeBuildPlan(streaming=withStreaming)

        output_columns = self.getOutputColumnNames()
        ensure(output_columns is not None and len(output_columns) > 0,
               """
                | You must specify at least one column for output
                | - use withIdOutput() to output base seed column
               """)

        df1 = self._getBaseDataFrame(self.starting_id, streaming=withStreaming, options=options)

        self.executionHistory.append("Using Pandas Optimizations {True}")

        # build columns
        df1 = self._buildColumnExpressionsWithSelects(df1)

        df1 = df1.select(*self.getOutputColumnNames())
        self.executionHistory.append(f"selecting columns: {self.getOutputColumnNames()}")

        # register temporary or global views if necessary
        if withView:
            self.executionHistory.append("registering view")
            self.logger.info("Registered global view [%s]", self.name)
            df1.createGlobalTempView(self.name)
            self.logger.info("Registered!")
        elif withTempView:
            self.executionHistory.append("registering temp view")
            self.logger.info("Registering temporary view [%s]", self.name)
            df1.createOrReplaceTempView(self.name)
            self.logger.info("Registered!")

        return df1

    def _buildColumnExpressionsWithSelects(self, df1):
        """
        Build column generation expressions with selects
        :param df1: dataframe for base data generator
        :return: new dataframe
        """
        self.executionHistory.append("Generating data with selects")
        # generation with selects may be more efficient as less intermediate data frames
        # are generated resulting in shorter lineage
        for colNames in self.build_order:
            build_round = ["*"]
            inx_col = 0
            self.executionHistory.append(f"building stage for columns: {colNames}")
            for colName in colNames:
                col1 = self._columnSpecsByName[colName]
                column_generators = col1.makeGenerationExpressions()
                self.executionHistory.extend(col1.executionHistory)
                if type(column_generators) is list and len(column_generators) == 1:
                    build_round.append(column_generators[0].alias(colName))
                elif type(column_generators) is list and len(column_generators) > 1:
                    i = 0
                    for cg in column_generators:
                        build_round.append(cg.alias(f'{colName}_{i}'))
                        i += 1
                else:
                    build_round.append(column_generators.alias(colName))
                inx_col = inx_col + 1

            df1 = df1.select(*build_round)
        return df1

    def _sqlTypeFromSparkType(self, dt):
        """Get sql type for spark type
           :param dt: instance of Spark SQL type such as IntegerType()
        """
        return dt.simpleString()

    def _mkInsertOrUpdateStatement(self, columns, srcAlias, substitutions, isUpdate=True):
        if substitutions is None:
            substitutions = []
        results = []
        subs = {}
        for x in columns:
            subs[x] = f"{srcAlias}.{x}"
        for x in substitutions:
            subs[x[0]] = x[1]

        for substitution_col in columns:
            new_val = subs[substitution_col]
            if isUpdate:
                results.append(f"{substitution_col}={new_val}")
            else:
                results.append(f"{new_val}")

        return ", ".join(results)

    def scriptTable(self, name=None, location=None, tableFormat="delta"):
        """ generate create table script suitable for format of test data set

        :param name: name of table to use in generated script
        :param location: path to location of data. If specified (default is None), will generate
                         an external table definition.
        :param tableFormat: table format for table
        :returns: SQL string for scripted table
        """
        assert name is not None, "`name` must be specified"

        self.computeBuildPlan()

        output_columns = self.getOutputColumnNamesAndTypes()

        results = [f"CREATE TABLE IF NOT EXISTS {name} ("]
        ensure(output_columns is not None and len(output_columns) > 0,
               """
                | You must specify at least one column for output
                | - use withIdOutput() to output base seed column
               """)

        col_expressions = []
        for col_to_output in output_columns:
            col_expressions.append(f"    {col_to_output[0]} {self._sqlTypeFromSparkType(col_to_output[1])}")
        results.append(",\n".join(col_expressions))
        results.append(")")
        results.append(f"using {tableFormat}")

        if location is not None:
            results.append(f"location '{location}'")

        return "\n".join(results)

    def scriptMerge(self, tgtName=None, srcName=None, updateExpr=None, delExpr=None, joinExpr=None, timeExpr=None,
                    insertExpr=None,
                    useExplicitNames=True,
                    updateColumns=None, updateColumnExprs=None,
                    insertColumns=None, insertColumnExprs=None,
                    srcAlias="src", tgtAlias="tgt"):
        """ generate merge table script suitable for format of test data set

        :param tgtName: name of target table to use in generated script
        :param tgtAlias: alias for target table - defaults to `tgt`
        :param srcName: name of source table to use in generated script
        :param srcAlias: alias for source table - defaults to `src`
        :param updateExpr: optional string representing updated condition. If not present, then
                            any row that does not match join condition is considered an update
        :param delExpr: optional string representing delete condition - For example `src.action='DEL'`.
                         If not present, no delete clause is generated
        :param insertExpr: optional string representing insert condition - If not present,
                        there is no condition on insert other than no match
        :param joinExpr: string representing join condition. For example, `tgt.id=src.id`
        :param timeExpr: optional time travel expression - for example : `TIMESTAMP AS OF timestamp_expression`
                        or `VERSION AS OF version`
        :param insertColumns: Optional list of strings designating columns to insert.
                               If not supplied, uses all columns defined in spec
        :param insertColumnExprs: Optional list of strings designating designating column expressions for insert.
            By default, will use src column as insert value into
            target table. This should have the form [ ("insert_column_name", "insert column expr"), ...]
        :param updateColumns: List of strings designating columns to update.
                               If not supplied, uses all columns defined in spec
        :param updateColumnExprs: Optional list of strings designating designating column expressions for update.
            By default, will use src column as update value for
            target table. This should have the form [ ("update_column_name", "update column expr"), ...]
        :param useExplicitNames: If True, generate explicit column names in insert and update statements
        :returns: SQL string for scripted merge statement
        """
        assert tgtName is not None, "you must specify a target table"
        assert srcName is not None, "you must specify a source table"
        assert joinExpr is not None, "you must specify a join expression"

        self.computeBuildPlan()

        # get list of column names
        output_columns = [x[0] for x in self.getOutputColumnNamesAndTypes()]

        ensure(output_columns is not None and len(output_columns) > 0,
               """
                | You must specify at least one column for output
                | - use withIdOutput() to output base seed column
               """)

        # use list of column names if not supplied
        if insertColumns is None:
            insertColumns = output_columns

        if updateColumns is None:
            updateColumns = output_columns

        # build merge statement
        results = [f"MERGE INTO `{tgtName}` as {tgtAlias}"]

        # use time expression if supplied
        if timeExpr is None:
            results.append(f"USING `{srcName}` as {srcAlias}")
        else:
            results.append(f"USING `{srcName}` {timeExpr} as {srcAlias}")

        # add join condition
        results.append(f"ON {joinExpr}")

        # generate update clause
        update_clause = None
        if updateExpr is not None:
            update_clause = f"WHEN MATCHED and {updateExpr} THEN UPDATE "
        else:
            update_clause = "WHEN MATCHED THEN UPDATE "

        if not useExplicitNames:
            update_clause = update_clause + " SET *"
        else:
            update_clause = (update_clause
                             + " SET "
                             + self._mkInsertOrUpdateStatement(columns=updateColumns, srcAlias=srcAlias,
                                                               substitutions=updateColumnExprs))

        results.append(update_clause)

        # generate delete clause
        if delExpr is not None:
            results.append(f"WHEN MATCHED and {delExpr} THEN DELETE")

        if insertExpr is not None:
            ins_clause = f"WHEN NOT MATCHED and {insertExpr} THEN INSERT "
        else:
            ins_clause = "WHEN NOT MATCHED THEN INSERT "

        if not useExplicitNames:
            ins_clause = ins_clause + " *"
        else:
            ins_clause = (ins_clause + "(" + ",".join(insertColumns)
                          + ") VALUES (" +
                          self._mkInsertOrUpdateStatement(columns=insertColumns, srcAlias=srcAlias,
                                                          substitutions=insertColumnExprs, isUpdate=False)
                          + ")"
                          )

        results.append(ins_clause)

        return "\n".join(results)<|MERGE_RESOLUTION|>--- conflicted
+++ resolved
@@ -10,13 +10,6 @@
 import re
 
 from pyspark.sql.types import LongType, IntegerType, StringType, StructType, StructField, DataType
-<<<<<<< HEAD
-
-from .column_generation_spec import ColumnGenerationSpec
-from .datagen_constants import DEFAULT_RANDOM_SEED, RANDOM_SEED_FIXED, RANDOM_SEED_HASH_FIELD_NAME, \
-                               DEFAULT_SEED_COLUMN, SPARK_RANGE_COLUMN
-=======
->>>>>>> 981a5a4b
 from .spark_singleton import SparkSingleton
 from .column_generation_spec import ColumnGenerationSpec
 from .datagen_constants import DEFAULT_RANDOM_SEED, RANDOM_SEED_FIXED, RANDOM_SEED_HASH_FIELD_NAME, MIN_SPARK_VERSION
@@ -316,12 +309,7 @@
 
         output = ["", "Data generation plan", "====================",
                   f"spec=DateGenerator(name={self.name}, rows={self._rowCount}, startingId={self.starting_id}, partitions={self.partitions})"
-<<<<<<< HEAD
-                  , ")", "", f"seed column: {self._seedColumn}", "",
-                  f"column build order: {self._buildOrder}", "", "build plan:"]
-=======
             , ")", "", f"column build order: {self._buildOrder}", "", "build plan:"]
->>>>>>> 981a5a4b
 
         for plan_action in self._buildPlan:
             output.append(" ==> " + plan_action)
