# See the License for the specific language governing permissions and
# limitations under the License.
#

"""
This file defines the `DataGenError` and `DataGenerator` classes
"""
import copy
import logging
import re

from pyspark.sql.types import LongType, IntegerType, StringType, StructType, StructField, DataType
from .spark_singleton import SparkSingleton
from .column_generation_spec import ColumnGenerationSpec
from .datagen_constants import DEFAULT_RANDOM_SEED, RANDOM_SEED_FIXED, RANDOM_SEED_HASH_FIELD_NAME, \
                               DEFAULT_SEED_COLUMN, SPARK_RANGE_COLUMN, MIN_SPARK_VERSION
from .utils import ensure, topologicalSort, DataGenError, deprecated
from . _version import _get_spark_version

START_TIMESTAMP_OPTION = "startTimestamp"
ROWS_PER_SECOND_OPTION = "rowsPerSecond"
AGE_LIMIT_OPTION = "ageLimit"
NUM_PARTITIONS_OPTION = "numPartitions"
ROWS_PER_BATCH_OPTION = "rowsPerBatch"
STREAMING_SOURCE_OPTION = "streamingSource"

_OLD_MIN_OPTION = 'min'
_OLD_MAX_OPTION = 'max'
RATE_SOURCE = "rate"
RATE_PER_MICRO_BATCH_SOURCE = "rate-micro-batch"
SPARK_RATE_MICROBATCH_VERSION = "3.2.1"

_STREAMING_TIMESTAMP_COLUMN = "_source_timestamp"


class DataGenerator:
    """ Main Class for test data set generation

    This class acts as the entry point to all test data generation activities.

    :param sparkSession: spark Session object to use
    :param name: is name of data set
    :param randomSeedMethod: = seed method for random numbers - either None, 'fixed', 'hash_fieldname'
    :param rows: = amount of rows to generate
    :param startingId: = starting value for generated seed column
    :param randomSeed: = seed for random number generator
    :param partitions: = number of partitions to generate, if not provided, uses `spark.sparkContext.defaultParallelism`
    :param verbose: = if `True`, generate verbose output
    :param batchSize: = UDF batch number of rows to pass via Apache Arrow to Pandas UDFs
    :param debug: = if set to True, output debug level of information
    :param seedColumnName: = if set, this should be the name of the `seed` or logical `id` column. Defaults to `id`

    By default the seed column is named `id`. If you need to use this column name in your generated data,
    it is recommended that you use a different name for the seed column - for example `_id`.

    This may be specified by setting the `seedColumnName` attribute to `_id`
    """

    # class vars
    _nextNameIndex = 0
    _untitledNamePrefix = "Untitled"
    _randomSeed = DEFAULT_RANDOM_SEED

    _allowed_keys = ["startingId", "rowCount", "output_id"]

    # set up logging

    # restrict spurious messages from java gateway
    logging.getLogger("py4j").setLevel(logging.WARNING)
    logging.basicConfig(format='%(levelname)s: %(message)s', level=logging.NOTSET)

    def __init__(self, sparkSession=None, name=None, randomSeedMethod=None,
                 rows=1000000, startingId=0, randomSeed=None, partitions=None, verbose=False,
                 batchSize=None, debug=False, seedColumnName=DEFAULT_SEED_COLUMN,
                 **kwargs):
        """ Constructor for data generator object """

        # set up logging
        self.verbose = verbose
        self.debug = debug

        self._setupLogger()
        self._seedColumnName = seedColumnName
        self._outputStreamingFields = False

        if seedColumnName != DEFAULT_SEED_COLUMN:
            self.logger.info(f"Using '{self._seedColumnName}' for seed column in place of '{DEFAULT_SEED_COLUMN}")

        self.name = name if name is not None else self.generateName()
        self._rowCount = rows
        self.starting_id = startingId
        self.__schema__ = None

        if sparkSession is None:
            sparkSession = SparkSingleton.getLocalInstance()

        self.sparkSession = sparkSession

        # if the active Spark session is stopped, you may end up with a valid SparkSession object but the underlying
        # SparkContext will be invalid
        assert sparkSession is not None, "Spark session not initialized"
        assert sparkSession.sparkContext is not None, "Expecting spark session to have valid sparkContext"

        self.partitions = partitions if partitions is not None else sparkSession.sparkContext.defaultParallelism

        # check for old versions of args
        if "starting_id" in kwargs:
            self.logger.warning("starting_id is deprecated - use option 'startingId' instead")
            startingId = kwargs["starting_id"]

        if "seed" in kwargs:
            self.logger.warning("seed is deprecated - use option 'randomSeed' instead")
            randomSeed = kwargs["seed"]

        if "seed_method" in kwargs:
            self.logger.warning("seed_method is deprecated - use option 'seedMethod' instead")
            seedMethod = kwargs["seed_method"]

        if "batch_size" in kwargs:
            self.logger.warning("batch_size is deprecated - use option 'batchSize' instead")
            batchSize = kwargs["batch_size"]

        if "use_pandas" in kwargs or "usePandas" in kwargs:
            self.logger.warning("option 'usePandas' is deprecated - Pandas will always be used")

        if "generateWithSelects" in kwargs or "generateWithSelects" in kwargs:
            self.logger.warning("option 'generateWithSelects' switch is deprecated - selects will always be used")

        self._seedMethod = randomSeedMethod

        if randomSeed is None:
            self._instanceRandomSeed = self._randomSeed

            if randomSeedMethod is None:
                self._seedMethod = RANDOM_SEED_HASH_FIELD_NAME
            else:
                self._seedMethod = randomSeedMethod
        else:
            self._instanceRandomSeed = randomSeed

            # if a valid random seed was supplied but no seed method was applied, make the seed method "fixed"
            if randomSeedMethod is None:
                self._seedMethod = "fixed"

        if self._seedMethod not in [None, RANDOM_SEED_FIXED, RANDOM_SEED_HASH_FIELD_NAME]:
            msg = f"seedMethod should be None, '{RANDOM_SEED_FIXED}' or '{RANDOM_SEED_HASH_FIELD_NAME}' "
            raise DataGenError(msg)

        self._columnSpecsByName = {}
        self._allColumnSpecs = []
        self._buildPlan = []
        self.executionHistory = []
        self._options = {}
        self._buildOrder = []
        self._inferredSchemaFields = []
        self.buildPlanComputed = False

        # lets add the seed column
        self.withColumn(self._seedColumnName, LongType(), nullable=False, implicit=True, omit=True, noWarn=True)
        self._batchSize = batchSize

        # set up spark session
        self._setupSparkSession(sparkSession)

        # set up use of pandas udfs
        self._setupPandas(batchSize)

    @property
    def seedColumnName(self):
        """ return the name of data generation seed column"""
        return self._seedColumnName

    @classmethod
    def _checkSparkVersion(cls, sparkVersion, minSparkVersion):
        """
        check spark version
        :param sparkVersion: spark version string
        :param minSparkVersion: min spark version as tuple
        :return: True if version passes minVersion

        Layout of version string must be compatible "xx.xx.xx.patch"
        """
        sparkVersionInfo = _get_spark_version(sparkVersion)

        if sparkVersionInfo < minSparkVersion:
            logging.warn(f"*** Minimum version of Python supported is {minSparkVersion} - found version %s ",
                         sparkVersionInfo )
            return False

        return True

    def _setupSparkSession(self, sparkSession):
        """
        Set up spark session
        :param sparkSession: spark session to use
        :return: nothing
        """
        if sparkSession is None:
            sparkSession = SparkSingleton.getInstance()

        assert sparkSession is not None, "Spark session not initialized"

        self.sparkSession = sparkSession

        # check if the spark version meets the minimum requirements and warn if not
        sparkVersion = sparkSession.version
        self._checkSparkVersion(sparkVersion, MIN_SPARK_VERSION)

    def _setupPandas(self, pandasBatchSize):
        """
        Set up pandas
        :param pandasBatchSize: batch size for pandas, may be None
        :return: nothing
        """
        assert pandasBatchSize is None or type(pandasBatchSize) is int, \
            "If pandas_batch_size is specified, it must be an integer"
        self.logger.info("*** using pandas udf for custom functions ***")
        self.logger.info("Spark version: %s", self.sparkSession.version)
        if str(self.sparkSession.version).startswith("3"):
            self.logger.info("Using spark 3.x")
            self.sparkSession.conf.set("spark.sql.execution.arrow.pyspark.enabled", "true")
        else:
            self.sparkSession.conf.set("spark.sql.execution.arrow.enabled", "true")

        if self._batchSize is not None:
            self.sparkSession.conf.set("spark.sql.execution.arrow.maxRecordsPerBatch", self._batchSize)

    def _setupLogger(self):
        """Set up logging

        This will set the logger at warning, info or debug levels depending on the instance construction parameters
        """
        self.logger = logging.getLogger("DataGenerator")
        if self.debug:
            self.logger.setLevel(logging.DEBUG)
        elif self.verbose:
            self.logger.setLevel(logging.INFO)
        else:
            self.logger.setLevel(logging.WARNING)

    @classmethod
    def useSeed(cls, seedVal):
        """ set seed for random number generation

            Arguments:
            :param seedVal: - new value for the random number seed
        """
        cls._randomSeed = seedVal

    @deprecated('Use `useSeed` instead')
    @classmethod
    def use_seed(cls, seedVal):
        """ set seed for random number generation

            Arguments:
            :param seedVal: - new value for the random number seed
        """
        cls._randomSeed = seedVal

    @classmethod
    def reset(cls):
        """ reset any state associated with the data """
        cls._nextNameIndex = 0

    @classmethod
    def generateName(cls):
        """ get a name for the data set

            Uses the untitled name prefix and nextNameIndex to generate a dummy dataset name

            :returns: string containing generated name
        """
        cls._nextNameIndex += 1
        new_name = (cls._untitledNamePrefix + '_' + str(cls._nextNameIndex))
        return new_name

    # noinspection PyAttributeOutsideInit
    def clone(self):
        """Make a clone of the data spec via deep copy preserving same spark session

        :returns: deep copy of test data generator definition
        """
        old_spark_session = self.sparkSession
        old_logger = self.logger
        new_copy = None
        try:
            # temporarily set the spark session to null
            self.sparkSession = None

            # set logger to None before copy, disable pylint warning to ensure not triggered for this statement
            self.logger = None  # pylint: disable=attribute-defined-outside-init
            new_copy = copy.deepcopy(self)
            new_copy.sparkSession = old_spark_session
            new_copy.buildPlanComputed = False
            new_copy._setupLogger()
        finally:
            # now set it back
            self.sparkSession = old_spark_session
            # set logger to old value, disable pylint warning to ensure not triggered for this statement
            self.logger = old_logger  # pylint: disable=attribute-defined-outside-init
        return new_copy

    @property
    def randomSeed(self):
        """ return the data generation spec random seed"""
        return self._instanceRandomSeed

    def _markForPlanRegen(self):
        """Mark that build plan needs to be regenerated

        :returns: modified in-place instance of test data generator allowing for chaining of calls following
                  Builder pattern
        """
        self.buildPlanComputed = False
        return self

    def explain(self, suppressOutput=False):
        """Explain the test data generation process

        :param suppressOutput: If True, suppress display of build plan
        :returns: String containing explanation of test data generation for this specification
        """
        if not self.buildPlanComputed:
            self.computeBuildPlan()

        rc = self._rowCount
        tasks = self.partitions
        output = ["", "Data generation plan", "====================",
                  f"spec=DateGenerator(name={self.name}, rows={rc}, startingId={self.starting_id}, partitions={tasks})"
                  , ")", "", f"seed column: {self._seedColumnName}", "",
                  f"column build order: {self._buildOrder}", "", "build plan:"]

        for plan_action in self._buildPlan:
            output.append(" ==> " + plan_action)
        output.extend(["", "execution history:", ""])
        for build_action in self.executionHistory:
            output.append(" ==> " + build_action)
        output.append("")
        output.append("====================")
        output.append("")

        explain_results = "\n".join(output)
        if not suppressOutput:
            print(explain_results)

        return explain_results

    def withRowCount(self, rc):
        """Modify the row count - useful when starting a new spec from a clone

        :param rc: The count of rows to generate
        :returns: modified in-place instance of test data generator allowing for chaining of calls following
                  Builder pattern
        """
        self._rowCount = rc
        return self

    @deprecated('Use `withRowCount` instead')
    def setRowCount(self, rc):
        """Modify the row count - useful when starting a new spec from a clone

        .. warning::
           Method is deprecated - use `withRowCount` instead

        :param rc: The count of rows to generate
        :returns: modified in-place instance of test data generator allowing for chaining of calls following
                  Builder pattern

        """
        self.logger.warning("method `setRowCount` is deprecated, use `withRowCount` instead")
        return self.withRowCount(rc)

    @property
    def rowCount(self):
        """ Return the row count

        This may differ from the original specified row counts, if counts need to be adjusted for purposes of
        keeping the ratio of rows to unique keys correct or other heuristics
        """
        return self._rowCount

    def withIdOutput(self):
        """ output seed column field (defaults to `id`) as a column in the generated data set if specified

        If this is not called, the seed column field is omitted from the final generated data set

        :returns: modified in-place instance of test data generator allowing for chaining of calls
                  following Builder pattern
        """
        self._columnSpecsByName[self._seedColumnName].omit = False
        self._markForPlanRegen()

        return self

    def option(self, optionKey, optionValue):
        """ set option to option value for later processing

        :param optionKey: key for option
        :param optionValue: value for option
        :returns: modified in-place instance of test data generator allowing for chaining of calls
                  following Builder pattern
        """
        ensure(optionKey in self._allowed_keys)
        self._options[optionKey] = optionValue
        self._markForPlanRegen()
        return self

    def options(self, **kwargs):
        """ set options in bulk

        Allows for multiple options with option=optionValue style of option passing

        :returns: modified in-place instance of test data generator allowing for chaining of calls
                  following Builder pattern
        """
        for key, value in kwargs.items():
            self.option(key, value)
        self._markForPlanRegen()
        return self

    def _processOptions(self):
        """ process options to give effect to the options supplied earlier

        :returns: modified in-place instance of test data generator allowing for chaining of calls
                  following Builder pattern
        """
        self.logger.info("options: %s", str(self._options))

        for key, value in self._options.items():
            if key == "startingId":
                self.starting_id = value
            elif key in ["rowCount", "row_count"]:
                self._rowCount = value
        return self

    def describe(self):
        """ return description of the dataset generation spec

        :returns: Dict object containing key attributes of test data generator instance
        """

        return {
            'name': self.name,
            'rowCount': self._rowCount,
            'schema': self.schema,
            'randomSeed': self._instanceRandomSeed,
            'partitions': self.partitions,
            'columnDefinitions': self._columnSpecsByName,
            'debug': self.debug,
            'verbose': self.verbose
        }

    def __repr__(self):
        """ return the repr string for the class"""
        name = getattr(self, "name", "None")
        rows = getattr(self, "_rowCount", "None")
        partitions = getattr(self, "partitions", "None")
        return f"DataGenerator(name='{name}', rows={rows}, partitions={partitions})"

    def _checkFieldList(self):
        """Check field list for common errors

        Does not return anything but will assert / raise exceptions if errors occur
        """
        ensure(self._inferredSchemaFields is not None, "schemaFields should be non-empty")
        ensure(type(self._inferredSchemaFields) is list, "schemaFields should be list")

    @property
    def schemaFields(self):
        """ get list of schema fields for final output schema

        :returns: list of fields in schema
        """
        self._checkFieldList()
        return [fd for fd in self._inferredSchemaFields if not self._columnSpecsByName[fd.name].isFieldOmitted]

    @property
    def schema(self):
        """ infer spark output schema definition from the field specifications

        :returns: Spark SQL `StructType` for schema
        """
        return StructType(self.schemaFields)

    @property
    def inferredSchema(self):
        """ infer spark interim schema definition from the field specifications"""
        self._checkFieldList()
        return StructType(self._inferredSchemaFields)

    def __getitem__(self, key):
        """ implement the built in derefernce by key behavior """
        ensure(key is not None, "key should be non-empty")
        return self._columnSpecsByName[key]

    def getColumnType(self, colName):
        """ Get column Spark SQL datatype for specified column

        :param colName: name of column as string
        :returns: Spark SQL datatype for named column
        """
        ct = self._columnSpecsByName[colName].datatype
        return ct if ct is not None else IntegerType()

    def isFieldExplicitlyDefined(self, colName):
        """ return True if column generation spec has been explicitly defined for column, else false

        .. note::
           A column is not considered explicitly defined if it was inferred from a schema or added
           with a wildcard statement. This impacts whether the column can be redefined.
        """
        ensure(colName is not None, "colName should be non-empty")
        col_def = self._columnSpecsByName.get(colName, None)
        return not col_def.implicit if col_def is not None else False

    def getInferredColumnNames(self):
        """ get list of output columns """
        return [fd.name for fd in self._inferredSchemaFields]

    @staticmethod
    def flatten(lst):
        """ flatten list

        :param lst: list to flatten
        """
        return [item for sublist in lst for item in sublist]

    def getColumnSpec(self, name):
        """ get column spec for column having name supplied

        :param name: name of column to find spec for
        :return: column spec for named column if any
        """
        assert name is not None and len(name.strip()) > 0, "column name must be non empty string"
        return self._columnSpecsByName[name]

    def getOutputColumnNames(self):
        """ get list of output columns by flattening list of lists of column names
            normal columns will have a single column name but column definitions that result in
            multiple columns will produce a list of multiple names

            :returns: list of column names to be output in generated data set
        """
        return self.flatten([self._columnSpecsByName[fd.name].getNames()
                             for fd in
                             self._inferredSchemaFields if not self._columnSpecsByName[fd.name].isFieldOmitted])

    def getOutputColumnNamesAndTypes(self):
        """ get list of output columns by flattening list of lists of column names and types
            normal columns will have a single column name but column definitions that result in
            multiple columns will produce a list of multiple names
        """
        return self.flatten([self._columnSpecsByName[fd.name].getNamesAndTypes()
                             for fd in
                             self._inferredSchemaFields if not self._columnSpecsByName[fd.name].isFieldOmitted])

    def withSchema(self, sch):
        """ populate column definitions and specifications for each of the columns in the schema

        :param sch: Spark SQL schema, from which fields are added
        :returns: modified in-place instance of test data generator allowing for chaining of calls
                  following Builder pattern
        """
        ensure(sch is not None, "schema sch should be non-empty")
        self.__schema__ = sch

        for fs in sch.fields:
            self.withColumn(fs.name, fs.dataType, implicit=True, omit=False, nullable=fs.nullable)
        return self

    def _computeRange(self, dataRange, minValue, maxValue, step):
        """ Compute merged range based on parameters

        :returns: effective minValue, maxValue, step as tuple
        """
        # TODO: may also need to check for instance of DataRange
        if dataRange is not None and isinstance(dataRange, range):
            if maxValue is not None or minValue != 0 or step != 1:
                raise ValueError("You cant specify both a range and minValue, maxValue or step values")

            return dataRange.start, dataRange.stop, dataRange.step
        else:
            return minValue, maxValue, step

    def withColumnSpecs(self, patterns=None, fields=None, matchTypes=None, **kwargs):
        """Add column specs for columns matching
           a) list of field names,
           b) one or more regex patterns
           c) type (as in pyspark.sql.types)

        :param patterns: patterns may specified a single pattern as a string or a list of patterns
                         that match the column names. May be omitted.
        :param fields: a string specifying an explicit field to match , or a list of strings specifying
                       explicit fields to match. May be omitted.
        :param matchTypes: a single Spark SQL datatype or list of Spark SQL data types to match. May be omitted.
        :returns: modified in-place instance of test data generator allowing for chaining of calls following
                  Builder pattern

        You may also add a variety of options to further control the test data generation process.
        For full list of options, see :doc:`/reference/api/dbldatagen.column_spec_options`.

        """
        if fields is not None and type(fields) is str:
            fields = [fields]

        # add support for deprecated legacy names
        if "match_types" in kwargs:
            assert matchTypes is None, "Argument 'match_types' is deprecated, use 'matchTypes' instead"
            matchTypes = kwargs["match_types"]
            del kwargs["match_types"]  # remove the legacy option from keyword args as they will be used later

        if matchTypes is not None and type(matchTypes) is not list:
            matchTypes = [matchTypes]  # if only one match type, make a list of that match type

        if patterns is not None and type(patterns) is str:
            patterns = ["^" + patterns + "$"]
        elif type(patterns) is list:
            patterns = ["^" + pat + "$" for pat in patterns]

        all_fields = self.getInferredColumnNames()
        effective_fields = [x for x in all_fields if
                            (fields is None or x in fields) and x != self._seedColumnName]

        if patterns is not None:
            effective_fields = [x for x in effective_fields for y in patterns if re.search(y, x) is not None]

        if matchTypes is not None:
            effective_fields = [x for x in effective_fields for y in matchTypes
                                if self.getColumnType(x) == y]

        for f in effective_fields:
            self.withColumnSpec(f, implicit=True, **kwargs)
        return self

    def _checkColumnOrColumnList(self, columns, allowId=False):
        """ Check if column or columns refer to existing columns

        :param columns: a single column or list of columns as strings
        :param allowId: If True, allows the specialized seed column (which defaults to `id`) to be present in columns
        :returns: True if test passes
        """
        inferred_columns = self.getInferredColumnNames()
        if allowId and columns == self._seedColumnName:
            return True

        if type(columns) is list:
            for column in columns:
                ensure(column in inferred_columns,
                       f" column `{column}` must refer to defined column")
        else:
            ensure(columns in inferred_columns,
                   f" column `{columns}` must refer to defined column")
        return True

    def withColumnSpec(self, colName, minValue=None, maxValue=None, step=1, prefix=None,
                       random=False, distribution=None,
                       implicit=False, dataRange=None, omit=False, baseColumn=None, **kwargs):
        """ add a column specification for an existing column

        :returns: modified in-place instance of test data generator allowing for chaining of calls
                  following Builder pattern

        You may also add a variety of options to further control the test data generation process.
        For full list of options, see :doc:`/reference/api/dbldatagen.column_spec_options`.

        """
        ensure(colName is not None, "Must specify column name for column")
        ensure(colName in self.getInferredColumnNames(), f" column `{colName}` must refer to defined column")
        if baseColumn is not None:
            self._checkColumnOrColumnList(baseColumn)
        ensure(not self.isFieldExplicitlyDefined(colName), f"duplicate column spec for column `{colName}`")

        ensure(not isinstance(minValue, DataType),
               f"""unnecessary `datatype` argument specified for `withColumnSpec` for column `{colName}` -
                    Datatype parameter is only needed for `withColumn` and not permitted for `withColumnSpec`
               """)

        # handle migration of old `min` and `max` options
        if _OLD_MIN_OPTION in kwargs:
            assert minValue is None, \
                "Only one of `minValue` and `minValue` can be specified. Use of `minValue` is preferred"
            minValue = kwargs[_OLD_MIN_OPTION]
            kwargs.pop(_OLD_MIN_OPTION, None)

        if _OLD_MAX_OPTION in kwargs:
            assert maxValue is None, \
                "Only one of `maxValue` and `maxValue` can be specified. Use of `maxValue` is preferred"
            maxValue = kwargs[_OLD_MAX_OPTION]
            kwargs.pop(_OLD_MAX_OPTION, None)

        new_props = {}
        new_props.update(kwargs)

        self.logger.info("adding column spec - `%s` with baseColumn : `%s`, implicit : %s , omit %s",
                         colName, baseColumn, implicit, omit)

        self._generateColumnDefinition(colName, self.getColumnType(colName), minValue=minValue, maxValue=maxValue,
                                       step=step, prefix=prefix,
                                       random=random, dataRange=dataRange,
                                       distribution=distribution, baseColumn=baseColumn,
                                       implicit=implicit, omit=omit, **new_props)
        return self

    def hasColumnSpec(self, colName):
        """returns true if there is a column spec for the column

        :param colName: name of column to check for
        :returns: True if column has spec, False otherwise
        """
        return colName in self._columnSpecsByName

    def withColumn(self, colName, colType=StringType(), minValue=None, maxValue=None, step=1,
                   dataRange=None, prefix=None, random=False, distribution=None,
                   baseColumn=None, nullable=True,
                   omit=False, implicit=False, noWarn=False,
                   **kwargs):
        """ add a new column to the synthetic data generation specification

        :param colName: Name of column to add. If this conflicts with the underlying seed column (`id`), it is
                        recommended that the seed column name is customized during the construction of the data
                        generator spec.
        :param colType: Data type for column. This may be specified as either a type from one of the possible
                        pyspark.sql.types (e.g. `StringType`, `DecimalType(10,3)` etc) or as a string containing a Spark
                        SQL type definition (i.e  `String`, `array<Integer>`, `map<String, Float>`)
        :param omit: if True, the column will be omitted from the final set of columns in the generated data.
                     Used to create columns that are used by other columns as intermediate results.
                     Defaults to False

        :param expr: Specifies SQL expression used to create column value. If specified, overrides the default rules
                     for creating column value. Defaults to None

        :param baseColumn: String or list of columns to control order of generation of columns. If not specified,
                           column is dependent on base seed column (which defaults to `id`)

        :returns: modified in-place instance of test data generator allowing for chaining of calls
                  following Builder pattern

        You may also add a variety of additional options to further control the test data generation process.
        For full list of options, see :doc:`/reference/api/dbldatagen.column_spec_options`.

        """
        ensure(colName is not None, "Must specify column name for column")
        ensure(colType is not None, f"Must specify column type for column `{colName}`")
        if baseColumn is not None:
            self._checkColumnOrColumnList(baseColumn, allowId=True)

        if not noWarn and colName == self._seedColumnName:
            self.logger.warning(f"Adding a new column named '{colName}' overrides seed column '{self._seedColumnName}'")
            self.logger.warning(f"Use `seedColumName` option on DataGenerator construction for different seed column")

        # handle migration of old `min` and `max` options
        if _OLD_MIN_OPTION in kwargs:
            assert minValue is None, \
                "Only one of `minValue` and `minValue` can be specified. Use of `minValue` is preferred"
            minValue = kwargs[_OLD_MIN_OPTION]
            kwargs.pop(_OLD_MIN_OPTION, None)

        if _OLD_MAX_OPTION in kwargs:
            assert maxValue is None, \
                "Only one of `maxValue` and `maxValue` can be specified. Use of `maxValue` is preferred"
            maxValue = kwargs[_OLD_MAX_OPTION]
            kwargs.pop(_OLD_MAX_OPTION, None)

        new_props = {}
        new_props.update(kwargs)

        from .schema_parser import SchemaParser
        if type(colType) == str:
            colType = SchemaParser.columnTypeFromString(colType)

        self.logger.info("effective range: %s, %s, %s args: %s", minValue, maxValue, step, kwargs)
        self.logger.info("adding column - `%s` with baseColumn : `%s`, implicit : %s , omit %s",
                         colName, baseColumn, implicit, omit)
        self._generateColumnDefinition(colName, colType, minValue=minValue, maxValue=maxValue,
                                       step=step, prefix=prefix, random=random,
                                       distribution=distribution, baseColumn=baseColumn, dataRange=dataRange,
                                       implicit=implicit, omit=omit, **new_props)
        self._inferredSchemaFields.append(StructField(colName, colType, nullable))
        return self

    def _generateColumnDefinition(self, colName, colType=None, baseColumn=None,
                                  implicit=False, omit=False, nullable=True, **kwargs):
        """ generate field definition and column spec

        .. note:: Any time that a new column definition is added,
                  we'll mark that the build plan needs to be regenerated.
           For our purposes, the build plan determines the order of column generation etc.

        :returns: modified in-place instance of test data generator allowing for chaining of calls
                  following Builder pattern
        """
        if colType is None:
            colType = self.getColumnType(baseColumn)

        new_props = {}
        new_props.update(kwargs)

        # if the column  has the option `random` set to true
        # then use the instance level random seed
        # otherwise use the default random seed for the class
        if "randomSeed" in new_props:
            effective_random_seed = new_props["randomSeed"]
            new_props.pop("randomSeed")
            new_props["random"] = True

            # if random seed has override but randomSeedMethod does not
            # set it to fixed
            if "randomSeedMethod" not in new_props:
                new_props["randomSeedMethod"] = RANDOM_SEED_FIXED

        elif "random" in new_props and new_props["random"]:
            effective_random_seed = self._instanceRandomSeed
        else:
            effective_random_seed = self._randomSeed

        # handle column level override
        if "randomSeedMethod" in new_props:
            effective_random_seed_method = new_props["randomSeedMethod"]
            new_props.pop("randomSeedMethod")
        else:
            effective_random_seed_method = self._seedMethod

        column_spec = ColumnGenerationSpec(colName, colType,
                                           baseColumn=baseColumn,
                                           implicit=implicit,
                                           omit=omit,
                                           randomSeed=effective_random_seed,
                                           randomSeedMethod=effective_random_seed_method,
                                           nullable=nullable,
                                           verbose=self.verbose,
                                           debug=self.debug,
                                           seedColumnName=self._seedColumnName,
                                           **new_props)

        self._columnSpecsByName[colName] = column_spec

        # if column spec for column already exists - remove it
        items_to_remove = [x for x in self._allColumnSpecs if x.name == colName]
        for x in items_to_remove:
            self._allColumnSpecs.remove(x)

        self._allColumnSpecs.append(column_spec)

        # mark that the build plan needs to be regenerated
        self._markForPlanRegen()

        return self

    def _getBaseDataFrame(self, startId=0, streaming=False, options=None):
        """ generate the base data frame and seed column (which defaults to `id`) , partitioning the data if necessary

        This is used when generating the test data.

        A base data frame is created and then each of the additional columns are generated, according to
        base column dependency order, and added to the base data frame using expressions or withColumn statements.

        :returns: Spark data frame for base data that drives the data generation
        """

        end_id = self._rowCount + startId
        id_partitions = self.partitions if self.partitions is not None else 4

        if not streaming:
            status = (f"Generating data frame with ids from {startId} to {end_id} with {id_partitions} partitions")
            self.logger.info(status)
            self.executionHistory.append(status)
            df1 = self.sparkSession.range(start=startId,
                                          end=end_id,
                                          numPartitions=id_partitions)

<<<<<<< HEAD
            if ColumnGenerationSpec.SEED_COLUMN != "id":
                df1 = df1.withColumnRenamed("id", ColumnGenerationSpec.SEED_COLUMN)
=======
            # spark.range generates a dataframe with the column `id` so rename it if its not our seed column
            if SPARK_RANGE_COLUMN != self._seedColumnName:
                df1 = df1.withColumnRenamed(SPARK_RANGE_COLUMN, self._seedColumnName)

>>>>>>> 571fae23
        else:
            df1 = self._getStreamingBaseDataFrame(startId, options)

        return df1

    def _getStreamingSource(self, options=None, spark_version=None):
        """ get streaming source from options

        :param options: dictionary of options
        :returns: streaming source if present in options (popping option from options), or default if not present

<<<<<<< HEAD
        Default streaming source is computed based on whether we are running on Spark version 3.2.1 or later

        if using spark version 3.2.1 or later - `rate-micro-batch` is used as source, otherwise `rate` is used as source
        """
        streaming_source = None
        if options is not None:
            if STREAMING_SOURCE_OPTION in options:
                streaming_source = options[STREAMING_SOURCE_OPTION]
                assert streaming_source in [RATE_SOURCE, RATE_PER_MICRO_BATCH_SOURCE], \
                    f"Invalid streaming source - only ['{RATE_SOURCE}', ['{RATE_PER_MICRO_BATCH_SOURCE}'] supported"

        if spark_version is None:
            spark_version = self.sparkSession.version

        if streaming_source is None:
            # if using Spark 3.2.1, then default should be RATE_PER_MICRO_BATCH_SOURCE
            if spark_version >= SPARK_RATE_MICROBATCH_VERSION:
                streaming_source = RATE_PER_MICRO_BATCH_SOURCE
            else:
                streaming_source = RATE_SOURCE

        return streaming_source

    def _getCurrentSparkTimestamp(self, asLong=False):
        """ get current spark timestamp

        :param asLong: if True, returns current spark timestamp as long, string otherwise
        """
        if asLong:
            return (self.sparkSession.sql(f"select cast(now() as long) as start_timestamp")
                    .collect()[0]['start_timestamp'])
        else:
            return (self.sparkSession.sql(f"select cast(now() as string) as start_timestamp")
                    .collect()[0]['start_timestamp'])

    def _prepareStreamingOptions(self, options=None, spark_version=None):
        default_streaming_partitions = (self.partitions if self.partitions is not None
                                        else self.sparkSession.sparkContext.defaultParallelism)

        streaming_source = self._getStreamingSource(options, spark_version)

        if options is None:
            new_options = ({ROWS_PER_SECOND_OPTION: default_streaming_partitions} if streaming_source == RATE_SOURCE
                           else {ROWS_PER_BATCH_OPTION: default_streaming_partitions})
        else:
            new_options = options.copy()

        if NUM_PARTITIONS_OPTION in new_options:
            streaming_partitions = new_options[NUM_PARTITIONS_OPTION]
        else:
            streaming_partitions = default_streaming_partitions
            new_options[NUM_PARTITIONS_OPTION] = streaming_partitions

        if streaming_source == RATE_PER_MICRO_BATCH_SOURCE:
            if START_TIMESTAMP_OPTION not in new_options:
                new_options[START_TIMESTAMP_OPTION] = self._getCurrentSparkTimestamp(asLong=True)

            if ROWS_PER_BATCH_OPTION not in new_options:
                # generate one row per partition
                new_options[ROWS_PER_BATCH_OPTION] = streaming_partitions

        elif streaming_source == RATE_SOURCE:
            if ROWS_PER_SECOND_OPTION not in new_options:
                new_options[ROWS_PER_SECOND_OPTION] = streaming_partitions
        else:
            assert streaming_source in [RATE_SOURCE, RATE_PER_MICRO_BATCH_SOURCE], \
                f"Invalid streaming source - only ['{RATE_SOURCE}', ['{RATE_PER_MICRO_BATCH_SOURCE}'] supported"

        return streaming_source, new_options

    def _getStreamingBaseDataFrame(self, startId=0, options=None):
        """Generate base streaming data frame"""
        end_id = self._rowCount + startId

        # determine streaming source
        streaming_source, options = self._prepareStreamingOptions(options)
        partitions = options[NUM_PARTITIONS_OPTION]

        if streaming_source == RATE_SOURCE:
            status = f"Generating streaming data with rate source with {partitions} partitions"
        else:
            status = f"Generating streaming data with rate-micro-batch source with {partitions} partitions"

        self.logger.info(status)
        self.executionHistory.append(status)

        age_limit_interval = None

        if STREAMING_SOURCE_OPTION in options:
            options.pop(STREAMING_SOURCE_OPTION)

        if AGE_LIMIT_OPTION in options:
            age_limit_interval = options.pop("ageLimit")
            assert age_limit_interval is not None and float(age_limit_interval) > 0.0, "invalid age limit"

        assert AGE_LIMIT_OPTION not in options
        assert STREAMING_SOURCE_OPTION not in options

        df1 = self.sparkSession.readStream.format(streaming_source)

        for k, v in options.items():
            df1 = df1.option(k, v)

        df1 = df1.load().withColumnRenamed("value", ColumnGenerationSpec.SEED_COLUMN)

        if age_limit_interval is not None:
            df1 = df1.where(f"""abs(cast(now() as double) - cast(`timestamp` as double )) 
                                  < cast({age_limit_interval} as double)""")
=======
            df1 = (self.sparkSession.readStream
                   .format("rate"))
            if options is not None:
                if "rowsPerSecond" not in options:
                    options['rowsPerSecond'] = 1
                if "numPartitions" not in options:
                    options['numPartitions'] = id_partitions

                for k, v in options.items():
                    df1 = df1.option(k, v)
                df1 = (df1.load()
                       .withColumnRenamed("value", self._seedColumnName)
                       )

            else:
                df1 = (df1.option("rowsPerSecond", 1)
                       .option("numPartitions", id_partitions)
                       .load()
                       .withColumnRenamed("value", self._seedColumnName)
                       )
>>>>>>> 571fae23

        return df1

    def _computeColumnBuildOrder(self):
        """ compute the build ordering using a topological sort on dependencies

        In order to avoid references to columns that have not yet been generated, the test data generation process
        sorts the columns according to the order they need to be built.

        This determines which columns are built first.

        The test generation process will select the columns in the correct order at the end so that the columns
        appear in the correct order in the final output.

        :returns: the build ordering
        """
        dependency_ordering = [(x.name, set(x.dependencies)) if x.name != self._seedColumnName else (
            self._seedColumnName, set())
                               for x in self._allColumnSpecs]

        # self.pp_list(dependency_ordering, msg="dependencies")

        self.logger.info("dependency list: %s", str(dependency_ordering))

        self._buildOrder = list(
            topologicalSort(dependency_ordering, flatten=False, initial_columns=[self._seedColumnName]))

        self.logger.info("columnBuildOrder: %s", str(self._buildOrder))

        # self.pp_list(self._buildOrder, "build order")
        return self._buildOrder

    @property
    def build_order(self):
        """ return the build order minus the seed column (which defaults to `id`)

        The build order will be a list of lists - each list specifying columns that can be built at the same time
        """
        return [x for x in self._buildOrder if x != [self._seedColumnName]]

    def _getColumnDataTypes(self, columns):
        """ Get data types for columns

        :param columns: list of columns to retrieve data types for
        """
        return [self._columnSpecsByName[colspec].datatype for colspec in columns]

    def computeBuildPlan(self):
        """ prepare for building by computing a pseudo build plan

        The build plan is not a true build plan - it is only used for debugging purposes, but does not actually
        drive the column generation order.

        :returns: modified in-place instance of test data generator allowing for chaining of calls
                  following Builder pattern
        """
        self._buildPlan = []
        self.executionHistory = []
        self._processOptions()
        self._buildPlan.append(f"Build Spark data frame with seed column: '{self._seedColumnName}'")

        # add temporary columns
        for cs in self._allColumnSpecs:
            # extend overall build plan with build plan of each column spec
            self._buildPlan.extend(cs._initialBuildPlan)

            # handle generation of any temporary columns
            for tmp_col in cs.temporaryColumns:
                # create column spec for temporary column if its not already present
                if not self.hasColumnSpec(tmp_col[0]):
                    self._buildPlan.append(f"materializing temporary column {tmp_col[0]}")
                    self.withColumn(tmp_col[0], tmp_col[1], **tmp_col[2])

        # TODO: set up the base column data type information
        for cs in self._allColumnSpecs:
            base_column_datatypes = self._getColumnDataTypes(cs.baseColumns)
            cs.setBaseColumnDatatypes(base_column_datatypes)

        self._computeColumnBuildOrder()

        for x1 in self._buildOrder:
            for x in x1:
                cs = self._columnSpecsByName[x]
                self._buildPlan.append(cs.getPlanEntry())

        self.buildPlanComputed = True
        return self

    def build(self, withTempView=False, withView=False, withStreaming=False, options=None):
        """ build the test data set from the column definitions and return a dataframe for it

        if `withStreaming` is True, generates a streaming data set.
        Use options to control the rate of generation of test data if streaming is used.

        For example:

        `dfTestData = testDataSpec.build(withStreaming=True,options={ 'rowsPerSecond': 5000})`

        :param withTempView: if True, automatically creates temporary view for generated data set
        :param withView: If True, automatically creates global view for data set
        :param withStreaming: If True, generates data using Spark Structured Streaming Rate source suitable
                              for writing with `writeStream`
        :param options: optional Dict of options to control generating of streaming data
        :returns: Spark SQL dataframe of generated test data
        """
        self.logger.debug("starting build ... withStreaming [%s]", withStreaming)
        self.executionHistory = []
        self.computeBuildPlan()

        output_columns = self.getOutputColumnNames()
        ensure(output_columns is not None and len(output_columns) > 0,
               """
                | You must specify at least one column for output
                | - use withIdOutput() to output base seed column
               """)

        df1 = self._getBaseDataFrame(self.starting_id, streaming=withStreaming, options=options)

        self.executionHistory.append("Using Pandas Optimizations {True}")

        # build columns
        df1 = self._buildColumnExpressionsWithSelects(df1)

        df1 = df1.select(*self.getOutputColumnNames())
        self.executionHistory.append(f"selecting columns: {self.getOutputColumnNames()}")

        # register temporary or global views if necessary
        if withView:
            self.executionHistory.append("registering view")
            self.logger.info("Registered global view [%s]", self.name)
            df1.createGlobalTempView(self.name)
            self.logger.info("Registered!")
        elif withTempView:
            self.executionHistory.append("registering temp view")
            self.logger.info("Registering temporary view [%s]", self.name)
            df1.createOrReplaceTempView(self.name)
            self.logger.info("Registered!")

        return df1

    def _buildColumnExpressionsWithSelects(self, df1):
        """
        Build column generation expressions with selects
        :param df1: dataframe for base data generator
        :return: new dataframe
        """
        self.executionHistory.append("Generating data with selects")
        # generation with selects may be more efficient as less intermediate data frames
        # are generated resulting in shorter lineage
        for colNames in self.build_order:
            build_round = ["*"]
            inx_col = 0
            self.executionHistory.append(f"building stage for columns: {colNames}")
            for colName in colNames:
                col1 = self._columnSpecsByName[colName]
                column_generators = col1.makeGenerationExpressions()
                self.executionHistory.extend(col1.executionHistory)
                if type(column_generators) is list and len(column_generators) == 1:
                    build_round.append(column_generators[0].alias(colName))
                elif type(column_generators) is list and len(column_generators) > 1:
                    i = 0
                    for cg in column_generators:
                        build_round.append(cg.alias(f'{colName}_{i}'))
                        i += 1
                else:
                    build_round.append(column_generators.alias(colName))
                inx_col = inx_col + 1

            df1 = df1.select(*build_round)
        return df1

    def _sqlTypeFromSparkType(self, dt):
        """Get sql type for spark type
           :param dt: instance of Spark SQL type such as IntegerType()
        """
        return dt.simpleString()

    def _mkInsertOrUpdateStatement(self, columns, srcAlias, substitutions, isUpdate=True):
        if substitutions is None:
            substitutions = []
        results = []
        subs = {}
        for x in columns:
            subs[x] = f"{srcAlias}.{x}"
        for x in substitutions:
            subs[x[0]] = x[1]

        for substitution_col in columns:
            new_val = subs[substitution_col]
            if isUpdate:
                results.append(f"{substitution_col}={new_val}")
            else:
                results.append(f"{new_val}")

        return ", ".join(results)

    def scriptTable(self, name=None, location=None, tableFormat="delta"):
        """ generate create table script suitable for format of test data set

        :param name: name of table to use in generated script
        :param location: path to location of data. If specified (default is None), will generate
                         an external table definition.
        :param tableFormat: table format for table
        :returns: SQL string for scripted table
        """
        assert name is not None, "`name` must be specified"

        self.computeBuildPlan()

        output_columns = self.getOutputColumnNamesAndTypes()

        results = [f"CREATE TABLE IF NOT EXISTS {name} ("]
        ensure(output_columns is not None and len(output_columns) > 0,
               """
                | You must specify at least one column for output
                | - use withIdOutput() to output base seed column
               """)

        col_expressions = []
        for col_to_output in output_columns:
            col_expressions.append(f"    {col_to_output[0]} {self._sqlTypeFromSparkType(col_to_output[1])}")
        results.append(",\n".join(col_expressions))
        results.append(")")
        results.append(f"using {tableFormat}")

        if location is not None:
            results.append(f"location '{location}'")

        return "\n".join(results)

    def scriptMerge(self, tgtName=None, srcName=None, updateExpr=None, delExpr=None, joinExpr=None, timeExpr=None,
                    insertExpr=None,
                    useExplicitNames=True,
                    updateColumns=None, updateColumnExprs=None,
                    insertColumns=None, insertColumnExprs=None,
                    srcAlias="src", tgtAlias="tgt"):
        """ generate merge table script suitable for format of test data set

        :param tgtName: name of target table to use in generated script
        :param tgtAlias: alias for target table - defaults to `tgt`
        :param srcName: name of source table to use in generated script
        :param srcAlias: alias for source table - defaults to `src`
        :param updateExpr: optional string representing updated condition. If not present, then
                            any row that does not match join condition is considered an update
        :param delExpr: optional string representing delete condition - For example `src.action='DEL'`.
                         If not present, no delete clause is generated
        :param insertExpr: optional string representing insert condition - If not present,
                        there is no condition on insert other than no match
        :param joinExpr: string representing join condition. For example, `tgt.id=src.id`
        :param timeExpr: optional time travel expression - for example : `TIMESTAMP AS OF timestamp_expression`
                        or `VERSION AS OF version`
        :param insertColumns: Optional list of strings designating columns to insert.
                               If not supplied, uses all columns defined in spec
        :param insertColumnExprs: Optional list of strings designating designating column expressions for insert.
            By default, will use src column as insert value into
            target table. This should have the form [ ("insert_column_name", "insert column expr"), ...]
        :param updateColumns: List of strings designating columns to update.
                               If not supplied, uses all columns defined in spec
        :param updateColumnExprs: Optional list of strings designating designating column expressions for update.
            By default, will use src column as update value for
            target table. This should have the form [ ("update_column_name", "update column expr"), ...]
        :param useExplicitNames: If True, generate explicit column names in insert and update statements
        :returns: SQL string for scripted merge statement
        """
        assert tgtName is not None, "you must specify a target table"
        assert srcName is not None, "you must specify a source table"
        assert joinExpr is not None, "you must specify a join expression"

        self.computeBuildPlan()

        # get list of column names
        output_columns = [x[0] for x in self.getOutputColumnNamesAndTypes()]

        ensure(output_columns is not None and len(output_columns) > 0,
               """
                | You must specify at least one column for output
                | - use withIdOutput() to output base seed column
               """)

        # use list of column names if not supplied
        if insertColumns is None:
            insertColumns = output_columns

        if updateColumns is None:
            updateColumns = output_columns

        # build merge statement
        results = [f"MERGE INTO `{tgtName}` as {tgtAlias}"]

        # use time expression if supplied
        if timeExpr is None:
            results.append(f"USING `{srcName}` as {srcAlias}")
        else:
            results.append(f"USING `{srcName}` {timeExpr} as {srcAlias}")

        # add join condition
        results.append(f"ON {joinExpr}")

        # generate update clause
        update_clause = None
        if updateExpr is not None:
            update_clause = f"WHEN MATCHED and {updateExpr} THEN UPDATE "
        else:
            update_clause = "WHEN MATCHED THEN UPDATE "

        if not useExplicitNames:
            update_clause = update_clause + " SET *"
        else:
            update_clause = (update_clause
                             + " SET "
                             + self._mkInsertOrUpdateStatement(columns=updateColumns, srcAlias=srcAlias,
                                                               substitutions=updateColumnExprs))

        results.append(update_clause)

        # generate delete clause
        if delExpr is not None:
            results.append(f"WHEN MATCHED and {delExpr} THEN DELETE")

        if insertExpr is not None:
            ins_clause = f"WHEN NOT MATCHED and {insertExpr} THEN INSERT "
        else:
            ins_clause = "WHEN NOT MATCHED THEN INSERT "

        if not useExplicitNames:
            ins_clause = ins_clause + " *"
        else:
            ins_clause = (ins_clause + "(" + ",".join(insertColumns)
                          + ") VALUES (" +
                          self._mkInsertOrUpdateStatement(columns=insertColumns, srcAlias=srcAlias,
                                                          substitutions=insertColumnExprs, isUpdate=False)
                          + ")"
                          )

        results.append(ins_clause)

        return "\n".join(results)<|MERGE_RESOLUTION|>--- conflicted
+++ resolved
@@ -868,15 +868,10 @@
                                           end=end_id,
                                           numPartitions=id_partitions)
 
-<<<<<<< HEAD
-            if ColumnGenerationSpec.SEED_COLUMN != "id":
-                df1 = df1.withColumnRenamed("id", ColumnGenerationSpec.SEED_COLUMN)
-=======
             # spark.range generates a dataframe with the column `id` so rename it if its not our seed column
             if SPARK_RANGE_COLUMN != self._seedColumnName:
                 df1 = df1.withColumnRenamed(SPARK_RANGE_COLUMN, self._seedColumnName)
 
->>>>>>> 571fae23
         else:
             df1 = self._getStreamingBaseDataFrame(startId, options)
 
@@ -888,7 +883,6 @@
         :param options: dictionary of options
         :returns: streaming source if present in options (popping option from options), or default if not present
 
-<<<<<<< HEAD
         Default streaming source is computed based on whether we are running on Spark version 3.2.1 or later
 
         if using spark version 3.2.1 or later - `rate-micro-batch` is used as source, otherwise `rate` is used as source
@@ -997,29 +991,6 @@
         if age_limit_interval is not None:
             df1 = df1.where(f"""abs(cast(now() as double) - cast(`timestamp` as double )) 
                                   < cast({age_limit_interval} as double)""")
-=======
-            df1 = (self.sparkSession.readStream
-                   .format("rate"))
-            if options is not None:
-                if "rowsPerSecond" not in options:
-                    options['rowsPerSecond'] = 1
-                if "numPartitions" not in options:
-                    options['numPartitions'] = id_partitions
-
-                for k, v in options.items():
-                    df1 = df1.option(k, v)
-                df1 = (df1.load()
-                       .withColumnRenamed("value", self._seedColumnName)
-                       )
-
-            else:
-                df1 = (df1.option("rowsPerSecond", 1)
-                       .option("numPartitions", id_partitions)
-                       .load()
-                       .withColumnRenamed("value", self._seedColumnName)
-                       )
->>>>>>> 571fae23
-
         return df1
 
     def _computeColumnBuildOrder(self):
