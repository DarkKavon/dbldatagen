# See the License for the specific language governing permissions and
# limitations under the License.
#

"""
This file defines the `DataGenError` and `DataGenerator` classes
"""
import copy
import logging
import re
import time
import math

from pyspark.sql.types import LongType, IntegerType, StringType, StructType, StructField, DataType
from .spark_singleton import SparkSingleton
from .column_generation_spec import ColumnGenerationSpec
from .datagen_constants import DEFAULT_RANDOM_SEED, RANDOM_SEED_FIXED, RANDOM_SEED_HASH_FIELD_NAME, \
                               DEFAULT_SEED_COLUMN, SPARK_RANGE_COLUMN, MIN_SPARK_VERSION
from .utils import ensure, topologicalSort, DataGenError, deprecated, split_list_matching_condition
from . _version import _get_spark_version
<<<<<<< HEAD
from .enhanced_event_time import EnhancedEventTimeHelper
from .schema_parser import SchemaParser

=======
from .schema_parser import SchemaParser
>>>>>>> ef04c7b7

_OLD_MIN_OPTION = 'min'
_OLD_MAX_OPTION = 'max'

_STREAMING_SOURCE_OPTION = "dbldatagen.streaming.source"
_STREAMING_SCHEMA_OPTION = "dbldatagen.streaming.sourceSchema"
_STREAMING_PATH_OPTION = "dbldatagen.streaming.sourcePath"
_STREAMING_TABLE_OPTION = "dbldatagen.streaming.sourceTable"
_STREAMING_ID_FIELD_OPTION = "dbldatagen.streaming.sourceIdField"
_STREAMING_TIMESTAMP_FIELD_OPTION = "dbldatagen.streaming.sourceTimestampField"
_STREAMING_GEN_TIMESTAMP_OPTION = "dbldatagen.streaming.generateTimestamp"
_STREAMING_USE_SOURCE_FIELDS = "dbldatagen.streaming.sourceFields"
_BUILD_OPTION_PREFIX = "dbldatagen."

_STREAMING_TIMESTAMP_COLUMN = "_source_timestamp"

_STREAMING_SOURCE_RATE = "rate"
_STREAMING_SOURCE_RATE_MICRO_BATCH = "rate-micro-batch"
_STREAMING_SOURCE_NUM_PARTITIONS = "numPartitions"
_STREAMING_SOURCE_ROWS_PER_BATCH = "rowsPerBatch"
_STREAMING_SOURCE_ROWS_PER_SECOND = "rowsPerSecond"
_STREAM_SOURCE_START_TIMESTAMP = "startTimestamp"

_STREAMING_SOURCE_TEXT = "text"
_STREAMING_SOURCE_TEXT = "parquet"
_STREAMING_SOURCE_TEXT = "csv"
_STREAMING_SOURCE_TEXT = "json"
_STREAMING_SOURCE_TEXT = "ord"

class DataGenerator:
    """ Main Class for test data set generation

    This class acts as the entry point to all test data generation activities.

    :param sparkSession: spark Session object to use
    :param name: is name of data set
    :param randomSeedMethod: = seed method for random numbers - either None, 'fixed', 'hash_fieldname'
    :param rows: = amount of rows to generate
    :param startingId: = starting value for generated seed column
    :param randomSeed: = seed for random number generator
    :param partitions: = number of partitions to generate, if not provided, uses `spark.sparkContext.defaultParallelism`
    :param verbose: = if `True`, generate verbose output
    :param batchSize: = UDF batch number of rows to pass via Apache Arrow to Pandas UDFs
    :param debug: = if set to True, output debug level of information
    :param seedColumnName: = if set, this should be the name of the `seed` or logical `id` column. Defaults to `id`

    By default the seed column is named `id`. If you need to use this column name in your generated data,
    it is recommended that you use a different name for the seed column - for example `_id`.

    This may be specified by setting the `seedColumnName` attribute to `_id`

    Note that the number of partitions requested is not guaranteed to be supplied when generating
    a streaming data set using a streaming source that generates a different number of partitions.
    However for most batch use cases, the requested number of partitions will be generated.

    """

    # class vars
    _nextNameIndex = 0
    _untitledNamePrefix = "Untitled"
    _randomSeed = DEFAULT_RANDOM_SEED

    _allowed_keys = ["startingId", "rowCount", "output_id"]

    # set up logging

    # restrict spurious messages from java gateway
    logging.getLogger("py4j").setLevel(logging.WARNING)
    logging.basicConfig(format='%(levelname)s: %(message)s', level=logging.NOTSET)

    def __init__(self, sparkSession=None, name=None, randomSeedMethod=None,
                 rows=1000000, startingId=0, randomSeed=None, partitions=None, verbose=False,
                 batchSize=None, debug=False, seedColumnName=DEFAULT_SEED_COLUMN,
                 **kwargs):
        """ Constructor for data generator object """

        # set up logging
        self.verbose = verbose
        self.debug = debug

        self._setupLogger()
        self._seedColumnName = seedColumnName
        self._outputStreamingFields = False

        if seedColumnName != DEFAULT_SEED_COLUMN:
            self.logger.info(f"Using '{self._seedColumnName}' for seed column in place of '{DEFAULT_SEED_COLUMN}")

        self.name = name if name is not None else self.generateName()
        self._rowCount = rows
        self.starting_id = startingId
        self.__schema__ = None

        if sparkSession is None:
            sparkSession = SparkSingleton.getLocalInstance()

        self.sparkSession = sparkSession

        # if the active Spark session is stopped, you may end up with a valid SparkSession object but the underlying
        # SparkContext will be invalid
        assert sparkSession is not None, "Spark session not initialized"
        assert sparkSession.sparkContext is not None, "Expecting spark session to have valid sparkContext"

        self.partitions = partitions if partitions is not None else sparkSession.sparkContext.defaultParallelism

        # check for old versions of args
        if "starting_id" in kwargs:
            self.logger.warning("starting_id is deprecated - use option 'startingId' instead")
            startingId = kwargs["starting_id"]

        if "seed" in kwargs:
            self.logger.warning("seed is deprecated - use option 'randomSeed' instead")
            randomSeed = kwargs["seed"]

        if "seed_method" in kwargs:
            self.logger.warning("seed_method is deprecated - use option 'seedMethod' instead")
            seedMethod = kwargs["seed_method"]

        if "batch_size" in kwargs:
            self.logger.warning("batch_size is deprecated - use option 'batchSize' instead")
            batchSize = kwargs["batch_size"]

        if "use_pandas" in kwargs or "usePandas" in kwargs:
            self.logger.warning("option 'usePandas' is deprecated - Pandas will always be used")

        if "generateWithSelects" in kwargs or "generateWithSelects" in kwargs:
            self.logger.warning("option 'generateWithSelects' switch is deprecated - selects will always be used")

        self._seedMethod = randomSeedMethod

        if randomSeed is None:
            self._instanceRandomSeed = self._randomSeed

            if randomSeedMethod is None:
                self._seedMethod = RANDOM_SEED_HASH_FIELD_NAME
            else:
                self._seedMethod = randomSeedMethod
        else:
            self._instanceRandomSeed = randomSeed

            # if a valid random seed was supplied but no seed method was applied, make the seed method "fixed"
            if randomSeedMethod is None:
                self._seedMethod = "fixed"

        if self._seedMethod not in [None, RANDOM_SEED_FIXED, RANDOM_SEED_HASH_FIELD_NAME]:
            msg = f"seedMethod should be None, '{RANDOM_SEED_FIXED}' or '{RANDOM_SEED_HASH_FIELD_NAME}' "
            raise DataGenError(msg)

        self._columnSpecsByName = {}
        self._allColumnSpecs = []
        self._buildPlan = []
        self.executionHistory = []
        self._options = {}
        self._buildOrder = []
        self._inferredSchemaFields = []
        self.buildPlanComputed = False

        # set of columns that must be present during processing
        # will be map from column name to reason it is needed
        self._requiredColumns = {}

        # lets add the seed column
        self.withColumn(self._seedColumnName, LongType(), nullable=False, implicit=True, omit=True, noWarn=True)
        self._batchSize = batchSize

        # set up spark session
        self._setupSparkSession(sparkSession)

        # set up use of pandas udfs
        self._setupPandas(batchSize)

    @property
    def seedColumnName(self):
        """ return the name of data generation seed column"""
        return self._seedColumnName

    @classmethod
    def _checkSparkVersion(cls, sparkVersion, minSparkVersion):
        """
        check spark version
        :param sparkVersion: spark version string
        :param minSparkVersion: min spark version as tuple
        :return: True if version passes minVersion

        Layout of version string must be compatible "xx.xx.xx.patch"
        """
        sparkVersionInfo = _get_spark_version(sparkVersion)

        if sparkVersionInfo < minSparkVersion:
            logging.warn(f"*** Minimum version of Python supported is {minSparkVersion} - found version %s ",
                         sparkVersionInfo )
            return False

        return True

    def _setupSparkSession(self, sparkSession):
        """
        Set up spark session
        :param sparkSession: spark session to use
        :return: nothing
        """
        if sparkSession is None:
            sparkSession = SparkSingleton.getInstance()

        assert sparkSession is not None, "Spark session not initialized"

        self.sparkSession = sparkSession

        # check if the spark version meets the minimum requirements and warn if not
        sparkVersion = sparkSession.version
        self._checkSparkVersion(sparkVersion, MIN_SPARK_VERSION)

    def _setupPandas(self, pandasBatchSize):
        """
        Set up pandas
        :param pandasBatchSize: batch size for pandas, may be None
        :return: nothing
        """
        assert pandasBatchSize is None or type(pandasBatchSize) is int, \
            "If pandas_batch_size is specified, it must be an integer"
        self.logger.info("*** using pandas udf for custom functions ***")
        self.logger.info("Spark version: %s", self.sparkSession.version)
        if str(self.sparkSession.version).startswith("3"):
            self.logger.info("Using spark 3.x")
            self.sparkSession.conf.set("spark.sql.execution.arrow.pyspark.enabled", "true")
        else:
            self.sparkSession.conf.set("spark.sql.execution.arrow.enabled", "true")

        if self._batchSize is not None:
            self.sparkSession.conf.set("spark.sql.execution.arrow.maxRecordsPerBatch", self._batchSize)

    def _setupLogger(self):
        """Set up logging

        This will set the logger at warning, info or debug levels depending on the instance construction parameters
        """
        self.logger = logging.getLogger("DataGenerator")
        if self.debug:
            self.logger.setLevel(logging.DEBUG)
        elif self.verbose:
            self.logger.setLevel(logging.INFO)
        else:
            self.logger.setLevel(logging.WARNING)

    @classmethod
    def useSeed(cls, seedVal):
        """ set seed for random number generation

            Arguments:
            :param seedVal: - new value for the random number seed
        """
        cls._randomSeed = seedVal

    @deprecated('Use `useSeed` instead')
    @classmethod
    def use_seed(cls, seedVal):
        """ set seed for random number generation

            Arguments:
            :param seedVal: - new value for the random number seed
        """
        cls._randomSeed = seedVal

    @classmethod
    def reset(cls):
        """ reset any state associated with the data """
        cls._nextNameIndex = 0

    @classmethod
    def generateName(cls):
        """ get a name for the data set

            Uses the untitled name prefix and nextNameIndex to generate a dummy dataset name

            :returns: string containing generated name
        """
        cls._nextNameIndex += 1
        new_name = (cls._untitledNamePrefix + '_' + str(cls._nextNameIndex))
        return new_name

    # noinspection PyAttributeOutsideInit
    def clone(self):
        """Make a clone of the data spec via deep copy preserving same spark session

        :returns: deep copy of test data generator definition
        """
        old_spark_session = self.sparkSession
        old_logger = self.logger
        new_copy = None
        try:
            # temporarily set the spark session to null
            self.sparkSession = None

            # set logger to None before copy, disable pylint warning to ensure not triggered for this statement
            self.logger = None  # pylint: disable=attribute-defined-outside-init
            new_copy = copy.deepcopy(self)
            new_copy.sparkSession = old_spark_session
            new_copy.buildPlanComputed = False
            new_copy._setupLogger()
        finally:
            # now set it back
            self.sparkSession = old_spark_session
            # set logger to old value, disable pylint warning to ensure not triggered for this statement
            self.logger = old_logger  # pylint: disable=attribute-defined-outside-init
        return new_copy

    @property
    def randomSeed(self):
        """ return the data generation spec random seed"""
        return self._instanceRandomSeed

    def _markForPlanRegen(self):
        """Mark that build plan needs to be regenerated

        :returns: modified in-place instance of test data generator allowing for chaining of calls following
                  Builder pattern
        """
        self.buildPlanComputed = False
        return self

    def explain(self, suppressOutput=False):
        """Explain the test data generation process

        :param suppressOutput: If True, suppress display of build plan
        :returns: String containing explanation of test data generation for this specification
        """
        if not self.buildPlanComputed:
            self.computeBuildPlan()

        rc = self._rowCount
        tasks = self.partitions
        output = ["", "Data generation plan", "====================",
                  f"spec=DateGenerator(name={self.name}, rows={rc}, startingId={self.starting_id}, partitions={tasks})"
                  , ")", "", f"seed column: {self._seedColumnName}", "",
                  f"column build order: {self._buildOrder}", "", "build plan:"]

        for plan_action in self._buildPlan:
            output.append(" ==> " + plan_action)
        output.extend(["", "execution history:", ""])
        for build_action in self.executionHistory:
            output.append(" ==> " + build_action)
        output.append("")
        output.append("====================")
        output.append("")

        explain_results = "\n".join(output)
        if not suppressOutput:
            print(explain_results)

        return explain_results

    def withRowCount(self, rc):
        """Modify the row count - useful when starting a new spec from a clone

        :param rc: The count of rows to generate
        :returns: modified in-place instance of test data generator allowing for chaining of calls following
                  Builder pattern
        """
        self._rowCount = rc
        return self

    @deprecated('Use `withRowCount` instead')
    def setRowCount(self, rc):
        """Modify the row count - useful when starting a new spec from a clone

        .. warning::
           Method is deprecated - use `withRowCount` instead

        :param rc: The count of rows to generate
        :returns: modified in-place instance of test data generator allowing for chaining of calls following
                  Builder pattern

        """
        self.logger.warning("method `setRowCount` is deprecated, use `withRowCount` instead")
        return self.withRowCount(rc)

    @property
    def rowCount(self):
        """ Return the row count

        This may differ from the original specified row counts, if counts need to be adjusted for purposes of
        keeping the ratio of rows to unique keys correct or other heuristics
        """
        return self._rowCount

    def withIdOutput(self):
        """ output seed column field (defaults to `id`) as a column in the generated data set if specified

        If this is not called, the seed column field is omitted from the final generated data set

        :returns: modified in-place instance of test data generator allowing for chaining of calls
                  following Builder pattern
        """
        self._columnSpecsByName[self._seedColumnName].omit = False
        self._markForPlanRegen()

        return self

    def option(self, optionKey, optionValue):
        """ set option to option value for later processing

        :param optionKey: key for option
        :param optionValue: value for option
        :returns: modified in-place instance of test data generator allowing for chaining of calls
                  following Builder pattern
        """
        ensure(optionKey in self._allowed_keys)
        self._options[optionKey] = optionValue
        self._markForPlanRegen()
        return self

    def options(self, **kwargs):
        """ set options in bulk

        Allows for multiple options with option=optionValue style of option passing

        :returns: modified in-place instance of test data generator allowing for chaining of calls
                  following Builder pattern
        """
        for key, value in kwargs.items():
            self.option(key, value)
        self._markForPlanRegen()
        return self

    def _processOptions(self):
        """ process options to give effect to the options supplied earlier

        :returns: modified in-place instance of test data generator allowing for chaining of calls
                  following Builder pattern
        """
        self.logger.info("options: %s", str(self._options))

        for key, value in self._options.items():
            if key == "startingId":
                self.starting_id = value
            elif key in ["rowCount", "row_count"]:
                self._rowCount = value
        return self

    def describe(self):
        """ return description of the dataset generation spec

        :returns: Dict object containing key attributes of test data generator instance
        """

        return {
            'name': self.name,
            'rowCount': self._rowCount,
            'schema': self.schema,
            'randomSeed': self._instanceRandomSeed,
            'partitions': self.partitions,
            'columnDefinitions': self._columnSpecsByName,
            'debug': self.debug,
            'verbose': self.verbose
        }

    def __repr__(self):
        """ return the repr string for the class"""
        name = getattr(self, "name", "None")
        rows = getattr(self, "_rowCount", "None")
        partitions = getattr(self, "partitions", "None")
        return f"DataGenerator(name='{name}', rows={rows}, partitions={partitions})"

    def _checkFieldList(self):
        """Check field list for common errors

        Does not return anything but will assert / raise exceptions if errors occur
        """
        ensure(self._inferredSchemaFields is not None, "schemaFields should be non-empty")
        ensure(type(self._inferredSchemaFields) is list, "schemaFields should be list")

    @property
    def schemaFields(self):
        """ get list of schema fields for final output schema

        :returns: list of fields in schema
        """
        self._checkFieldList()
        return [fd for fd in self._inferredSchemaFields if not self._columnSpecsByName[fd.name].isFieldOmitted]

    @property
    def schema(self):
        """ infer spark output schema definition from the field specifications

        :returns: Spark SQL `StructType` for schema
        """
        return StructType(self.schemaFields)

    @property
    def inferredSchema(self):
        """ infer spark interim schema definition from the field specifications"""
        self._checkFieldList()
        return StructType(self._inferredSchemaFields)

    def __getitem__(self, key):
        """ implement the built in derefernce by key behavior """
        ensure(key is not None, "key should be non-empty")
        return self._columnSpecsByName[key]

    def getColumnType(self, colName):
        """ Get column Spark SQL datatype for specified column

        :param colName: name of column as string
        :returns: Spark SQL datatype for named column
        """
        ct = self._columnSpecsByName[colName].datatype
        return ct if ct is not None else IntegerType()

    def isFieldExplicitlyDefined(self, colName):
        """ return True if column generation spec has been explicitly defined for column, else false

        .. note::
           A column is not considered explicitly defined if it was inferred from a schema or added
           with a wildcard statement. This impacts whether the column can be redefined.
        """
        ensure(colName is not None, "colName should be non-empty")
        col_def = self._columnSpecsByName.get(colName, None)
        return not col_def.implicit if col_def is not None else False

    def getInferredColumnNames(self):
        """ get list of output columns """
        return [fd.name for fd in self._inferredSchemaFields]

    @staticmethod
    def flatten(lst):
        """ flatten list

        :param lst: list to flatten
        """
        return [item for sublist in lst for item in sublist]

    def getColumnSpec(self, name):
        """ get column spec for column having name supplied

        :param name: name of column to find spec for
        :return: column spec for named column if any
        """
        assert name is not None and len(name.strip()) > 0, "column name must be non empty string"
        return self._columnSpecsByName[name]

    def getOutputColumnNames(self):
        """ get list of output columns by flattening list of lists of column names
            normal columns will have a single column name but column definitions that result in
            multiple columns will produce a list of multiple names

            :returns: list of column names to be output in generated data set
        """
        return self.flatten([self._columnSpecsByName[fd.name].getNames()
                             for fd in
                             self._inferredSchemaFields if not self._columnSpecsByName[fd.name].isFieldOmitted])

    def getOutputColumnNamesAndTypes(self):
        """ get list of output columns by flattening list of lists of column names and types
            normal columns will have a single column name but column definitions that result in
            multiple columns will produce a list of multiple names
        """
        return self.flatten([self._columnSpecsByName[fd.name].getNamesAndTypes()
                             for fd in
                             self._inferredSchemaFields if not self._columnSpecsByName[fd.name].isFieldOmitted])

    def withSchema(self, sch):
        """ populate column definitions and specifications for each of the columns in the schema

        :param sch: Spark SQL schema, from which fields are added
        :returns: modified in-place instance of test data generator allowing for chaining of calls
                  following Builder pattern
        """
        ensure(sch is not None, "schema sch should be non-empty")
        self.__schema__ = sch

        for fs in sch.fields:
            self.withColumn(fs.name, fs.dataType, implicit=True, omit=False, nullable=fs.nullable)
        return self

    def _computeRange(self, dataRange, minValue, maxValue, step):
        """ Compute merged range based on parameters

        :returns: effective minValue, maxValue, step as tuple
        """
        # TODO: may also need to check for instance of DataRange
        if dataRange is not None and isinstance(dataRange, range):
            if maxValue is not None or minValue != 0 or step != 1:
                raise ValueError("You cant specify both a range and minValue, maxValue or step values")

            return dataRange.start, dataRange.stop, dataRange.step
        else:
            return minValue, maxValue, step

    def withColumnSpecs(self, patterns=None, fields=None, matchTypes=None, **kwargs):
        """Add column specs for columns matching
           a) list of field names,
           b) one or more regex patterns
           c) type (as in pyspark.sql.types)

        :param patterns: patterns may specified a single pattern as a string or a list of patterns
                         that match the column names. May be omitted.
        :param fields: a string specifying an explicit field to match , or a list of strings specifying
                       explicit fields to match. May be omitted.
        :param matchTypes: a single Spark SQL datatype or list of Spark SQL data types to match. May be omitted.
        :returns: modified in-place instance of test data generator allowing for chaining of calls following
                  Builder pattern

        You may also add a variety of options to further control the test data generation process.
        For full list of options, see :doc:`/reference/api/dbldatagen.column_spec_options`.

        """
        if fields is not None and type(fields) is str:
            fields = [fields]

        # add support for deprecated legacy names
        if "match_types" in kwargs:
            assert matchTypes is None, "Argument 'match_types' is deprecated, use 'matchTypes' instead"
            matchTypes = kwargs["match_types"]
            del kwargs["match_types"]  # remove the legacy option from keyword args as they will be used later

        if matchTypes is not None and type(matchTypes) is not list:
            matchTypes = [matchTypes]  # if only one match type, make a list of that match type

        if patterns is not None and type(patterns) is str:
            patterns = ["^" + patterns + "$"]
        elif type(patterns) is list:
            patterns = ["^" + pat + "$" for pat in patterns]

        all_fields = self.getInferredColumnNames()
        effective_fields = [x for x in all_fields if
                            (fields is None or x in fields) and x != self._seedColumnName]

        if patterns is not None:
            effective_fields = [x for x in effective_fields for y in patterns if re.search(y, x) is not None]

        if matchTypes is not None:
            effective_fields = [x for x in effective_fields for y in matchTypes
                                if self.getColumnType(x) == y]

        for f in effective_fields:
            self.withColumnSpec(f, implicit=True, **kwargs)
        return self

    def _checkColumnOrColumnList(self, columns, allowId=False):
        """ Check if column or columns refer to existing columns

        :param columns: a single column or list of columns as strings
        :param allowId: If True, allows the specialized seed column (which defaults to `id`) to be present in columns
        :returns: True if test passes
        """
        inferred_columns = self.getInferredColumnNames()
        if allowId and columns == self._seedColumnName:
            return True

        if type(columns) is list:
            for column in columns:
                ensure(column in inferred_columns,
                       f" column `{column}` must refer to defined column")
        else:
            ensure(columns in inferred_columns,
                   f" column `{columns}` must refer to defined column")
        return True

    def withColumnSpec(self, colName, minValue=None, maxValue=None, step=1, prefix=None,
                       random=False, distribution=None,
                       implicit=False, dataRange=None, omit=False, baseColumn=None, **kwargs):
        """ add a column specification for an existing column

        :returns: modified in-place instance of test data generator allowing for chaining of calls
                  following Builder pattern

        You may also add a variety of options to further control the test data generation process.
        For full list of options, see :doc:`/reference/api/dbldatagen.column_spec_options`.

        """
        ensure(colName is not None, "Must specify column name for column")
        ensure(colName in self.getInferredColumnNames(), f" column `{colName}` must refer to defined column")
        if baseColumn is not None:
            self._checkColumnOrColumnList(baseColumn)
        ensure(not self.isFieldExplicitlyDefined(colName), f"duplicate column spec for column `{colName}`")

        ensure(not isinstance(minValue, DataType),
               f"""unnecessary `datatype` argument specified for `withColumnSpec` for column `{colName}` -
                    Datatype parameter is only needed for `withColumn` and not permitted for `withColumnSpec`
               """)

        # handle migration of old `min` and `max` options
        if _OLD_MIN_OPTION in kwargs:
            assert minValue is None, \
                "Only one of `minValue` and `minValue` can be specified. Use of `minValue` is preferred"
            minValue = kwargs[_OLD_MIN_OPTION]
            kwargs.pop(_OLD_MIN_OPTION, None)

        if _OLD_MAX_OPTION in kwargs:
            assert maxValue is None, \
                "Only one of `maxValue` and `maxValue` can be specified. Use of `maxValue` is preferred"
            maxValue = kwargs[_OLD_MAX_OPTION]
            kwargs.pop(_OLD_MAX_OPTION, None)

        new_props = {}
        new_props.update(kwargs)

        self.logger.info("adding column spec - `%s` with baseColumn : `%s`, implicit : %s , omit %s",
                         colName, baseColumn, implicit, omit)

        self._generateColumnDefinition(colName, self.getColumnType(colName), minValue=minValue, maxValue=maxValue,
                                       step=step, prefix=prefix,
                                       random=random, dataRange=dataRange,
                                       distribution=distribution, baseColumn=baseColumn,
                                       implicit=implicit, omit=omit, **new_props)
        return self

    def hasColumnSpec(self, colName):
        """returns true if there is a column spec for the column

        :param colName: name of column to check for
        :returns: True if column has spec, False otherwise
        """
        return colName in self._columnSpecsByName

    def withColumn(self, colName, colType=StringType(), minValue=None, maxValue=None, step=1,
                   dataRange=None, prefix=None, random=False, distribution=None,
                   baseColumn=None, nullable=True,
                   omit=False, implicit=False, noWarn=False,
                   **kwargs):
        """ add a new column to the synthetic data generation specification

        :param colName: Name of column to add. If this conflicts with the underlying seed column (`id`), it is
                        recommended that the seed column name is customized during the construction of the data
                        generator spec.
        :param colType: Data type for column. This may be specified as either a type from one of the possible
                        pyspark.sql.types (e.g. `StringType`, `DecimalType(10,3)` etc) or as a string containing a Spark
                        SQL type definition (i.e  `String`, `array<Integer>`, `map<String, Float>`)
        :param omit: if True, the column will be omitted from the final set of columns in the generated data.
                     Used to create columns that are used by other columns as intermediate results.
                     Defaults to False

        :param expr: Specifies SQL expression used to create column value. If specified, overrides the default rules
                     for creating column value. Defaults to None

        :param baseColumn: String or list of columns to control order of generation of columns. If not specified,
                           column is dependent on base seed column (which defaults to `id`)

        :returns: modified in-place instance of test data generator allowing for chaining of calls
                  following Builder pattern

        You may also add a variety of additional options to further control the test data generation process.
        For full list of options, see :doc:`/reference/api/dbldatagen.column_spec_options`.

        """
        ensure(colName is not None, "Must specify column name for column")
        ensure(colType is not None, f"Must specify column type for column `{colName}`")
        if baseColumn is not None:
            self._checkColumnOrColumnList(baseColumn, allowId=True)

        if not noWarn and colName == self._seedColumnName:
            self.logger.warning(f"Adding a new column named '{colName}' overrides seed column '{self._seedColumnName}'")
            self.logger.warning(f"Use `seedColumName` option on DataGenerator construction for different seed column")

        # handle migration of old `min` and `max` options
        if _OLD_MIN_OPTION in kwargs:
            assert minValue is None, \
                "Only one of `minValue` and `minValue` can be specified. Use of `minValue` is preferred"
            minValue = kwargs[_OLD_MIN_OPTION]
            kwargs.pop(_OLD_MIN_OPTION, None)

        if _OLD_MAX_OPTION in kwargs:
            assert maxValue is None, \
                "Only one of `maxValue` and `maxValue` can be specified. Use of `maxValue` is preferred"
            maxValue = kwargs[_OLD_MAX_OPTION]
            kwargs.pop(_OLD_MAX_OPTION, None)

        new_props = {}
        new_props.update(kwargs)

        if type(colType) == str:
            colType = SchemaParser.columnTypeFromString(colType)

        self.logger.info("effective range: %s, %s, %s args: %s", minValue, maxValue, step, kwargs)
        self.logger.info("adding column - `%s` with baseColumn : `%s`, implicit : %s , omit %s",
                         colName, baseColumn, implicit, omit)
        self._generateColumnDefinition(colName, colType, minValue=minValue, maxValue=maxValue,
                                       step=step, prefix=prefix, random=random,
                                       distribution=distribution, baseColumn=baseColumn, dataRange=dataRange,
                                       implicit=implicit, omit=omit, **new_props)
        self._inferredSchemaFields.append(StructField(colName, colType, nullable))
        return self

    def _generateColumnDefinition(self, colName, colType=None, baseColumn=None,
                                  implicit=False, omit=False, nullable=True, **kwargs):
        """ generate field definition and column spec

        .. note:: Any time that a new column definition is added,
                  we'll mark that the build plan needs to be regenerated.
           For our purposes, the build plan determines the order of column generation etc.

        :returns: modified in-place instance of test data generator allowing for chaining of calls
                  following Builder pattern
        """
        if colType is None:
            colType = self.getColumnType(baseColumn)

        new_props = {}
        new_props.update(kwargs)

        # if the column  has the option `random` set to true
        # then use the instance level random seed
        # otherwise use the default random seed for the class
        if "randomSeed" in new_props:
            effective_random_seed = new_props["randomSeed"]
            new_props.pop("randomSeed")
            new_props["random"] = True

            # if random seed has override but randomSeedMethod does not
            # set it to fixed
            if "randomSeedMethod" not in new_props:
                new_props["randomSeedMethod"] = RANDOM_SEED_FIXED

        elif "random" in new_props and new_props["random"]:
            effective_random_seed = self._instanceRandomSeed
        else:
            effective_random_seed = self._randomSeed

        # handle column level override
        if "randomSeedMethod" in new_props:
            effective_random_seed_method = new_props["randomSeedMethod"]
            new_props.pop("randomSeedMethod")
        else:
            effective_random_seed_method = self._seedMethod

        column_spec = ColumnGenerationSpec(colName, colType,
                                           baseColumn=baseColumn,
                                           implicit=implicit,
                                           omit=omit,
                                           randomSeed=effective_random_seed,
                                           randomSeedMethod=effective_random_seed_method,
                                           nullable=nullable,
                                           verbose=self.verbose,
                                           debug=self.debug,
                                           seedColumnName=self._seedColumnName,
                                           **new_props)

        self._columnSpecsByName[colName] = column_spec

        # if column spec for column already exists - remove it
        items_to_remove = [x for x in self._allColumnSpecs if x.name == colName]
        for x in items_to_remove:
            self._allColumnSpecs.remove(x)

        self._allColumnSpecs.append(column_spec)

        # mark that the build plan needs to be regenerated
        self._markForPlanRegen()

        return self

    def _getBaseDataFrame(self, startId=0, streaming=False, options=None):
        """ generate the base data frame and seed column (which defaults to `id`) , partitioning the data if necessary

        This is used when generating the test data.

        A base data frame is created and then each of the additional columns are generated, according to
        base column dependency order, and added to the base data frame using expressions or withColumn statements.

        :returns: Spark data frame for base data that drives the data generation
        """
        assert self.partitions is not None, "Expecting partition count to be initialized"

        id_partitions = self.partitions
        end_id = self._rowCount + startId

        build_options, passthrough_options, unsupported_options = self._parseBuildOptions(options)

        if not streaming:
            status = (f"Generating data frame with ids from {startId} to {end_id} with {id_partitions} partitions")
            self.logger.info(status)
            self.executionHistory.append(status)
            df1 = self.sparkSession.range(start=startId,
                                          end=end_id,
                                          numPartitions=id_partitions)

            # spark.range generates a dataframe with the column `id` so rename it if its not our seed column
            if SPARK_RANGE_COLUMN != self._seedColumnName:
                df1 = df1.withColumnRenamed(SPARK_RANGE_COLUMN, self._seedColumnName)

        else:
            self._applyStreamingDefaults(build_options, passthrough_options)
            status = (
                f"Generating streaming data frame with {id_partitions} partitions")
            self.logger.info(status)
            self.executionHistory.append(status)

            df1 = (self.sparkSession.readStream
                   .format("rate"))

            for k, v in passthrough_options.items():
                df1 = df1.option(k, v)
            df1 = (df1.load()
                   .withColumnRenamed("value", self._seedColumnName)
                   )

        return df1

    def withEnhancedEventTime(self, startEventTime=None,
                              acceleratedEventTimeInterval="10 minutes",
                              fractionLateArriving=0.1,
                              lateTimeInterval="6 hours",
                              jitter=(-0.25, 0.9999),
                              eventTimeName="event_ts",
                              baseColumn="timestamp",
                              keepIntermediateColumns=False):
        """
        Delegate to EnhancedEventTimeHelper to implement enhanced event time

        :param startEventTime:               start timestamp of output event time
        :param acceleratedEventTimeInterval: interval for accelerated event time (i.e "10 minutes")
        :param fractionLateArriving:         fraction of late arriving data. range [0.0, 1.0]
        :param lateTimeInterval:             interval for late arriving events (i.e "6 hours")
        :param jitter:                       jitter factor to avoid strictly increasing order in events
        :param eventTimeName:                Column name for generated event time column
        :param baseColumn:                   Base column name used for computations of adjusted event time
        :param keepIntermediateColumns:      Flag to retain intermediate columns in the output, [ debug / test only]

        :returns instance of data generator (note caller object is changed)

        This adjusts the dataframe to produce IOT style event time that normally increases over time but has a
        configurable fraction of late arriving data. It uses a base timestamp column (called timestamp)
        to compute data. There must be a column of the same name  as the base timestamp column in the source data frame
         and it should have the value of "now()".

        The modified dataframe will have a new column named using the `eventTimeName` parameter containing the
        new timestamp value.

        By default `rate` and `rate-micro-batch` streaming sources have this column but
        it can be added to other dataframes - either batch or streaming data frames.

        While the overall intent is to support synthetic IOT style simulated device data in a stream, it can be used
        with a batch data frame (as long as an appropriate timestamp column is added and designated as the base data
        timestamp column.
        """

        helper = EnhancedEventTimeHelper()
        assert baseColumn is not None and len(baseColumn) > 0, "baseColumn argument must be supplied"

        # add metadata for required timestamp field
        self._requiredColumns[baseColumn] = f"Column '{baseColumn}' is required by `withEnhancedEventTime` processing"

        helper.withEnhancedEventTime(self,
                                     startEventTime,
                                     acceleratedEventTimeInterval,
                                     fractionLateArriving,
                                     lateTimeInterval,
                                     jitter,
                                     eventTimeName,
                                     baseColumn,
                                     keepIntermediateColumns)

        return self

    def _computeColumnBuildOrder(self):
        """ compute the build ordering using a topological sort on dependencies

        In order to avoid references to columns that have not yet been generated, the test data generation process
        sorts the columns according to the order they need to be built.

        This determines which columns are built first.

        The test generation process will select the columns in the correct order at the end so that the columns
        appear in the correct order in the final output.

        :returns: the build ordering
        """
        dependency_ordering = [(x.name, set(x.dependencies)) if x.name != self._seedColumnName else (
            self._seedColumnName, set())
                               for x in self._allColumnSpecs]

        self.logger.info("dependency list: %s", str(dependency_ordering))

        self._buildOrder = list(
            topologicalSort(dependency_ordering, flatten=False, initial_columns=[self._seedColumnName]))

        self.logger.info("columnBuildOrder: %s", str(self._buildOrder))

        self._buildOrder = self._adjustBuildOrderForSqlDependencies(self._buildOrder,  self._columnSpecsByName)

        return self._buildOrder

    def _adjustBuildOrderForSqlDependencies(self, buildOrder, columnSpecsByName):
        """ Adjust column build order according to the following heuristics

        1: if the column being built in a specific build order phase has a SQL expression and it references
           other columns in the same build phase (or potentially references them as the expression parsing is
           primitive), separate that phase into multiple phases.

        It will also issue a warning if the SQL expression appears to reference a column built later

        :param buildOrder: list of lists of ids - each sublist represents phase of build
        :param columnSpecsByName: dictionary to map column names to column specs
        :returns: Spark SQL dataframe of generated test data

        """
        new_build_order = []

        all_columns = set([item for sublist in buildOrder for item in sublist])
        built_columns = []
        prior_phase_built_columns = []

        # for each phase, evaluate it to see if it needs to be split
        for current_phase in buildOrder:
            separate_phase_columns = []

            for columnBeingBuilt in current_phase:

                if columnBeingBuilt in columnSpecsByName:
                    cs = columnSpecsByName[columnBeingBuilt]

                    if cs.expr is not None:
                        sql_references = SchemaParser.columnsReferencesFromSQLString(cs.expr, filter=all_columns)

                        # determine references to columns not yet built
                        forward_references = set(sql_references) - set(built_columns)
                        if len(forward_references) > 0:
                            msg = f"Column '{columnBeingBuilt} may have forward references to {forward_references}."
                            self.logger.warning(msg)
                            self.logger.warning("Use `baseColumn` attribute to correct build ordering if necessary")

                        references_not_yet_built = set(sql_references) - set(prior_phase_built_columns)

                        if len(references_not_yet_built.intersection(set(current_phase))) > 0:
                            separate_phase_columns.append(columnBeingBuilt)

                # for each column, get the set of sql references and filter against column names
                built_columns.append(columnBeingBuilt)

            if len(separate_phase_columns) > 0:
                # split phase based on columns in separate_phase_column_list set
                revised_phase = split_list_matching_condition(current_phase, lambda el: el in separate_phase_columns)
                new_build_order.extend(revised_phase)
            else:
                # no change to phase
                new_build_order.append(current_phase)

            prior_phase_built_columns.extend(current_phase)

        return new_build_order

    @property
    def build_order(self):
        """ return the build order minus the seed column (which defaults to `id`)

        The build order will be a list of lists - each list specifying columns that can be built at the same time
        """
        if not self.buildPlanComputed:
            self.computeBuildPlan()

        return [x for x in self._buildOrder if x != [self._seedColumnName]]

    def _getColumnDataTypes(self, columns):
        """ Get data types for columns

        :param columns: list of columns to retrieve data types for
        """
        return [self._columnSpecsByName[colspec].datatype for colspec in columns]

    def computeBuildPlan(self):
        """ prepare for building by computing a pseudo build plan

        The build plan is not a true build plan - it is only used for debugging purposes, but does not actually
        drive the column generation order.

        :returns: modified in-place instance of test data generator allowing for chaining of calls
                  following Builder pattern
        """
        self._buildPlan = []
        self.executionHistory = []
        self._processOptions()
        self._buildPlan.append(f"Build Spark data frame with seed column: '{self._seedColumnName}'")

        # add temporary columns
        for cs in self._allColumnSpecs:
            # extend overall build plan with build plan of each column spec
            self._buildPlan.extend(cs._initialBuildPlan)

            # handle generation of any temporary columns
            for tmp_col in cs.temporaryColumns:
                # create column spec for temporary column if its not already present
                if not self.hasColumnSpec(tmp_col[0]):
                    self._buildPlan.append(f"materializing temporary column {tmp_col[0]}")
                    self.withColumn(tmp_col[0], tmp_col[1], **tmp_col[2])

        # TODO: set up the base column data type information
        for cs in self._allColumnSpecs:
            base_column_datatypes = self._getColumnDataTypes(cs.baseColumns)
            cs.setBaseColumnDatatypes(base_column_datatypes)

        self._computeColumnBuildOrder()

        for x1 in self._buildOrder:
            for x in x1:
                cs = self._columnSpecsByName[x]
                self._buildPlan.append(cs.getPlanEntry())

        self.buildPlanComputed = True
        return self

    def _parseBuildOptions(self, options):
        """ Parse build options

        Parse build options into tuple of dictionaries - (datagen options, passthrough options, unsupported options)

        where

        - `datagen options` is dictionary of options to be interpreted by the data generator
        - `passthrough options` is dictionary of options to be passed through to the underlying base dataframe
        - `supported options` is dictionary of options that are not supported

        :param options:  Dict of options to control generating of data
        :returns: tuple of options dictionaries - (datagen_options, passthrough_options, unsupported options)

        """
        passthrough_options = {}
        unsupported_options = {}
        datagen_options = {}

        supported_options = [_STREAMING_SOURCE_OPTION,
                            _STREAMING_SCHEMA_OPTION,
                            _STREAMING_PATH_OPTION,
                            _STREAMING_TABLE_OPTION,
                            _STREAMING_ID_FIELD_OPTION,
                            _STREAMING_TIMESTAMP_FIELD_OPTION,
                            _STREAMING_GEN_TIMESTAMP_OPTION,
                            _STREAMING_USE_SOURCE_FIELDS
                             ]

        if options is not None:
            for k, v in options.items():
                if isinstance(k, str):
                    if k.startswith(_BUILD_OPTION_PREFIX):
                        if k in supported_options:
                            datagen_options[k] = v
                        else:
                            unsupported_options[k] = v
                    else:
                        passthrough_options[k] = v
                else:
                    unsupported_options[k] = v

        # add defaults

        return datagen_options, passthrough_options, unsupported_options

    def _applyStreamingDefaults(self, build_options, passthrough_options):
        assert build_options is not None
        assert passthrough_options is not None

        # default to `rate` streaming source
        if _STREAMING_SOURCE_OPTION not in build_options:
            build_options[_STREAMING_SOURCE_OPTION] = _STREAMING_SOURCE_RATE

        # setup `numPartitions` if not specified
        if build_options[_STREAMING_SOURCE_OPTION] in [_STREAMING_SOURCE_RATE,_STREAMING_SOURCE_RATE_MICRO_BATCH]:
            if _STREAMING_SOURCE_NUM_PARTITIONS not in passthrough_options:
                passthrough_options[_STREAMING_SOURCE_NUM_PARTITIONS] = self.partitions

        # set up rows per batch if not specified
        if build_options[_STREAMING_SOURCE_OPTION] == _STREAMING_SOURCE_RATE:
            if _STREAMING_SOURCE_ROWS_PER_SECOND not in passthrough_options:
                passthrough_options[_STREAMING_SOURCE_ROWS_PER_SECOND] = 1

        if build_options[_STREAMING_SOURCE_OPTION] == _STREAMING_SOURCE_RATE_MICRO_BATCH:
            if _STREAMING_SOURCE_ROWS_PER_BATCH not in passthrough_options:
                passthrough_options[_STREAMING_SOURCE_ROWS_PER_BATCH] = 1
            if _STREAM_SOURCE_START_TIMESTAMP not in passthrough_options:
                currentTs = math.floor(time.mktime(time.localtime())) * 1000
                passthrough_options[_STREAM_SOURCE_START_TIMESTAMP] = currentTs

        if  build_options[_STREAMING_SOURCE_OPTION] == _STREAMING_SOURCE_TEXT:
            self.logger.warning("Use of the `text` format may not work due to lack of type support")


    def build(self, withTempView=False, withView=False, withStreaming=False, options=None):
        """ build the test data set from the column definitions and return a dataframe for it

        if `withStreaming` is True, generates a streaming data set.
        Use options to control the rate of generation of test data if streaming is used.

        For example:

        `dfTestData = testDataSpec.build(withStreaming=True,options={ 'rowsPerSecond': 5000})`

        :param withTempView: if True, automatically creates temporary view for generated data set
        :param withView: If True, automatically creates global view for data set
        :param withStreaming: If True, generates data using Spark Structured Streaming Rate source suitable
                              for writing with `writeStream`
        :param options: optional Dict of options to control generating of streaming data
        :returns: Spark SQL dataframe of generated test data
        """
        self.logger.debug("starting build ... withStreaming [%s]", withStreaming)
        self.executionHistory = []
        self.computeBuildPlan()

        output_columns = self.getOutputColumnNames()
        ensure(output_columns is not None and len(output_columns) > 0,
               """
                | You must specify at least one column for output
                | - use withIdOutput() to output base seed column
               """)

        df1 = self._getBaseDataFrame(self.starting_id, streaming=withStreaming, options=options)

        # TODO: check that the required columns are present in the base data frame

        self.executionHistory.append("Using Pandas Optimizations {True}")

        # build columns
        df1 = self._buildColumnExpressionsWithSelects(df1)

        df1 = df1.select(*self.getOutputColumnNames())
        self.executionHistory.append(f"selecting columns: {self.getOutputColumnNames()}")

        # register temporary or global views if necessary
        if withView:
            self.executionHistory.append("registering view")
            self.logger.info("Registered global view [%s]", self.name)
            df1.createGlobalTempView(self.name)
            self.logger.info("Registered!")
        elif withTempView:
            self.executionHistory.append("registering temp view")
            self.logger.info("Registering temporary view [%s]", self.name)
            df1.createOrReplaceTempView(self.name)
            self.logger.info("Registered!")

        return df1

    def _buildColumnExpressionsWithSelects(self, df1):
        """
        Build column generation expressions with selects
        :param df1: dataframe for base data generator
        :return: new dataframe

        The data generator build plan is separated into `rounds` of expressions. Each round consists of
        expressions that are generated using a single `select` operation
        """
        self.executionHistory.append("Generating data with selects")
        # generation with selects may be more efficient as less intermediate data frames
        # are generated resulting in shorter lineage
        for colNames in self.build_order:
            build_round = ["*"]
            inx_col = 0
            self.executionHistory.append(f"building stage for columns: {colNames}")
            for colName in colNames:
                col1 = self._columnSpecsByName[colName]
                column_generators = col1.makeGenerationExpressions()
                self.executionHistory.extend(col1.executionHistory)
                if type(column_generators) is list and len(column_generators) == 1:
                    build_round.append(column_generators[0].alias(colName))
                elif type(column_generators) is list and len(column_generators) > 1:
                    i = 0
                    for cg in column_generators:
                        build_round.append(cg.alias(f'{colName}_{i}'))
                        i += 1
                else:
                    build_round.append(column_generators.alias(colName))
                inx_col = inx_col + 1

            df1 = df1.select(*build_round)
        return df1

    def _sqlTypeFromSparkType(self, dt):
        """Get sql type for spark type
           :param dt: instance of Spark SQL type such as IntegerType()
        """
        return dt.simpleString()

    def _mkInsertOrUpdateStatement(self, columns, srcAlias, substitutions, isUpdate=True):
        if substitutions is None:
            substitutions = []
        results = []
        subs = {}
        for x in columns:
            subs[x] = f"{srcAlias}.{x}"
        for x in substitutions:
            subs[x[0]] = x[1]

        for substitution_col in columns:
            new_val = subs[substitution_col]
            if isUpdate:
                results.append(f"{substitution_col}={new_val}")
            else:
                results.append(f"{new_val}")

        return ", ".join(results)

    def scriptTable(self, name=None, location=None, tableFormat="delta"):
        """ generate create table script suitable for format of test data set

        :param name: name of table to use in generated script
        :param location: path to location of data. If specified (default is None), will generate
                         an external table definition.
        :param tableFormat: table format for table
        :returns: SQL string for scripted table
        """
        assert name is not None, "`name` must be specified"

        self.computeBuildPlan()

        output_columns = self.getOutputColumnNamesAndTypes()

        results = [f"CREATE TABLE IF NOT EXISTS {name} ("]
        ensure(output_columns is not None and len(output_columns) > 0,
               """
                | You must specify at least one column for output
                | - use withIdOutput() to output base seed column
               """)

        col_expressions = []
        for col_to_output in output_columns:
            col_expressions.append(f"    {col_to_output[0]} {self._sqlTypeFromSparkType(col_to_output[1])}")
        results.append(",\n".join(col_expressions))
        results.append(")")
        results.append(f"using {tableFormat}")

        if location is not None:
            results.append(f"location '{location}'")

        return "\n".join(results)

    def scriptMerge(self, tgtName=None, srcName=None, updateExpr=None, delExpr=None, joinExpr=None, timeExpr=None,
                    insertExpr=None,
                    useExplicitNames=True,
                    updateColumns=None, updateColumnExprs=None,
                    insertColumns=None, insertColumnExprs=None,
                    srcAlias="src", tgtAlias="tgt"):
        """ generate merge table script suitable for format of test data set

        :param tgtName: name of target table to use in generated script
        :param tgtAlias: alias for target table - defaults to `tgt`
        :param srcName: name of source table to use in generated script
        :param srcAlias: alias for source table - defaults to `src`
        :param updateExpr: optional string representing updated condition. If not present, then
                            any row that does not match join condition is considered an update
        :param delExpr: optional string representing delete condition - For example `src.action='DEL'`.
                         If not present, no delete clause is generated
        :param insertExpr: optional string representing insert condition - If not present,
                        there is no condition on insert other than no match
        :param joinExpr: string representing join condition. For example, `tgt.id=src.id`
        :param timeExpr: optional time travel expression - for example : `TIMESTAMP AS OF timestamp_expression`
                        or `VERSION AS OF version`
        :param insertColumns: Optional list of strings designating columns to insert.
                               If not supplied, uses all columns defined in spec
        :param insertColumnExprs: Optional list of strings designating designating column expressions for insert.
            By default, will use src column as insert value into
            target table. This should have the form [ ("insert_column_name", "insert column expr"), ...]
        :param updateColumns: List of strings designating columns to update.
                               If not supplied, uses all columns defined in spec
        :param updateColumnExprs: Optional list of strings designating designating column expressions for update.
            By default, will use src column as update value for
            target table. This should have the form [ ("update_column_name", "update column expr"), ...]
        :param useExplicitNames: If True, generate explicit column names in insert and update statements
        :returns: SQL string for scripted merge statement
        """
        assert tgtName is not None, "you must specify a target table"
        assert srcName is not None, "you must specify a source table"
        assert joinExpr is not None, "you must specify a join expression"

        self.computeBuildPlan()

        # get list of column names
        output_columns = [x[0] for x in self.getOutputColumnNamesAndTypes()]

        ensure(output_columns is not None and len(output_columns) > 0,
               """
                | You must specify at least one column for output
                | - use withIdOutput() to output base seed column
               """)

        # use list of column names if not supplied
        if insertColumns is None:
            insertColumns = output_columns

        if updateColumns is None:
            updateColumns = output_columns

        # build merge statement
        results = [f"MERGE INTO `{tgtName}` as {tgtAlias}"]

        # use time expression if supplied
        if timeExpr is None:
            results.append(f"USING `{srcName}` as {srcAlias}")
        else:
            results.append(f"USING `{srcName}` {timeExpr} as {srcAlias}")

        # add join condition
        results.append(f"ON {joinExpr}")

        # generate update clause
        update_clause = None
        if updateExpr is not None:
            update_clause = f"WHEN MATCHED and {updateExpr} THEN UPDATE "
        else:
            update_clause = "WHEN MATCHED THEN UPDATE "

        if not useExplicitNames:
            update_clause = update_clause + " SET *"
        else:
            update_clause = (update_clause
                             + " SET "
                             + self._mkInsertOrUpdateStatement(columns=updateColumns, srcAlias=srcAlias,
                                                               substitutions=updateColumnExprs))

        results.append(update_clause)

        # generate delete clause
        if delExpr is not None:
            results.append(f"WHEN MATCHED and {delExpr} THEN DELETE")

        if insertExpr is not None:
            ins_clause = f"WHEN NOT MATCHED and {insertExpr} THEN INSERT "
        else:
            ins_clause = "WHEN NOT MATCHED THEN INSERT "

        if not useExplicitNames:
            ins_clause = ins_clause + " *"
        else:
            ins_clause = (ins_clause + "(" + ",".join(insertColumns)
                          + ") VALUES (" +
                          self._mkInsertOrUpdateStatement(columns=insertColumns, srcAlias=srcAlias,
                                                          substitutions=insertColumnExprs, isUpdate=False)
                          + ")"
                          )

        results.append(ins_clause)

        return "\n".join(results)<|MERGE_RESOLUTION|>--- conflicted
+++ resolved
@@ -18,13 +18,8 @@
                                DEFAULT_SEED_COLUMN, SPARK_RANGE_COLUMN, MIN_SPARK_VERSION
 from .utils import ensure, topologicalSort, DataGenError, deprecated, split_list_matching_condition
 from . _version import _get_spark_version
-<<<<<<< HEAD
 from .enhanced_event_time import EnhancedEventTimeHelper
 from .schema_parser import SchemaParser
-
-=======
-from .schema_parser import SchemaParser
->>>>>>> ef04c7b7
 
 _OLD_MIN_OPTION = 'min'
 _OLD_MAX_OPTION = 'max'
