# See the License for the specific language governing permissions and
# limitations under the License.
#

"""
This file defines the `DataGenError` and `DataGenerator` classes
"""
import copy
import logging
import re

from pyspark.sql.types import LongType, IntegerType, StringType, StructType, StructField, DataType
from .spark_singleton import SparkSingleton
from .column_generation_spec import ColumnGenerationSpec
from .datagen_constants import DEFAULT_RANDOM_SEED, RANDOM_SEED_FIXED, RANDOM_SEED_HASH_FIELD_NAME
from .utils import ensure, topologicalSort, DataGenError, deprecated

_OLD_MIN_OPTION = 'min'
_OLD_MAX_OPTION = 'max'


class DataGenerator:
    """ Main Class for test data set generation

    This class acts as the entry point to all test data generation activities.

    :param sparkSession: spark Session object to use
    :param name: is name of data set
    :param randomSeedMethod: = seed method for random numbers - either None, 'fixed', 'hash_fieldname'
    :param rows: = amount of rows to generate
    :param startingId: = starting value for generated seed column
    :param randomSeed: = seed for random number generator
    :param partitions: = number of partitions to generate, if not provided, uses `spark.sparkContext.defaultParallelism`
    :param verbose: = if `True`, generate verbose output
    :param batchSize: = UDF batch number of rows to pass via Apache Arrow to Pandas UDFs
    :param debug: = if set to True, output debug level of information
    """

    # class vars
    _nextNameIndex = 0
    _untitledNamePrefix = "Untitled"
    _randomSeed = DEFAULT_RANDOM_SEED

    _allowed_keys = ["startingId", "rowCount", "output_id"]

    # set up logging

    # restrict spurious messages from java gateway
    logging.getLogger("py4j").setLevel(logging.WARNING)
    logging.basicConfig(format='%(levelname)s: %(message)s', level=logging.NOTSET)

    def __init__(self, sparkSession=None, name=None, randomSeedMethod=None,
                 rows=1000000, startingId=0, randomSeed=None, partitions=None, verbose=False,
                 batchSize=None, debug=False, **kwargs):
        """ Constructor for data generator object """

        # set up logging
        self.verbose = verbose
        self.debug = debug

        self._setupLogger()

        self.name = name if name is not None else self.generateName()
        self._rowCount = rows
        self.starting_id = startingId
        self.__schema__ = None

        if sparkSession is None:
<<<<<<< HEAD
            sparkSession = SparkSingleton.getInstance()
=======
            sparkSession = SparkSingleton.getLocalInstance()

        self.sparkSession = sparkSession

        # if the active Spark session is stopped, you may end up with a valid SparkSession object but the underlying
        # SparkContext will be invalid
        assert sparkSession is not None, "Spark session not initialized"
        assert sparkSession.sparkContext is not None, "Expecting spark session to have valid sparkContext"
>>>>>>> 109707e9

        self.partitions = partitions if partitions is not None else sparkSession.sparkContext.defaultParallelism

        # check for old versions of args
        if "starting_id" in kwargs:
            self.logger.warning("starting_id is deprecated - use option 'startingId' instead")
            startingId = kwargs["starting_id"]

        if "seed" in kwargs:
            self.logger.warning("seed is deprecated - use option 'randomSeed' instead")
            randomSeed = kwargs["seed"]

        if "seed_method" in kwargs:
            self.logger.warning("seed_method is deprecated - use option 'seedMethod' instead")
            seedMethod = kwargs["seed_method"]

        if "batch_size" in kwargs:
            self.logger.warning("batch_size is deprecated - use option 'batchSize' instead")
            batchSize = kwargs["batch_size"]

        if "use_pandas" in kwargs or "usePandas" in kwargs:
            self.logger.warning("option 'usePandas' is deprecated - Pandas will always be used")

        if "generateWithSelects" in kwargs or "generateWithSelects" in kwargs:
            self.logger.warning("option 'generateWithSelects' switch is deprecated - selects will always be used")

        self._seedMethod = randomSeedMethod

        if randomSeed is None:
            self._instanceRandomSeed = self._randomSeed

            if randomSeedMethod is None:
                self._seedMethod = RANDOM_SEED_HASH_FIELD_NAME
            else:
                self._seedMethod = randomSeedMethod
        else:
            self._instanceRandomSeed = randomSeed

            # if a valid random seed was supplied but no seed method was applied, make the seed method "fixed"
            if randomSeedMethod is None:
                self._seedMethod = "fixed"

        if self._seedMethod not in [None, RANDOM_SEED_FIXED, RANDOM_SEED_HASH_FIELD_NAME]:
            msg = f"seedMethod should be None, '{RANDOM_SEED_FIXED}' or '{RANDOM_SEED_HASH_FIELD_NAME}' "
            raise DataGenError(msg)

        self._columnSpecsByName = {}
        self._allColumnSpecs = []
        self._buildPlan = []
        self.executionHistory = []
        self._options = {}
        self._buildOrder = []
        self._inferredSchemaFields = []
        self.buildPlanComputed = False
        self.withColumn(ColumnGenerationSpec.SEED_COLUMN, LongType(), nullable=False, implicit=True, omit=True)
        self._batchSize = batchSize

<<<<<<< HEAD
        assert sparkSession is not None, "The spark session attribute must be initialized"

        self.sparkSession = sparkSession
        if sparkSession is None:
            raise DataGenError("""Spark session not initialized

            The spark session attribute must be initialized in the DataGenerator initialization

            i.e DataGenerator(sparkSession=spark, name="test", ...)
            """)

=======
>>>>>>> 109707e9
        # set up use of pandas udfs
        self._setupPandas(batchSize)

    def _setupPandas(self, pandasBatchSize):
        """
        Set up pandas
        :param pandasBatchSize: batch size for pandas, may be None
        :return: nothing
        """
        assert pandasBatchSize is None or type(pandasBatchSize) is int, \
            "If pandas_batch_size is specified, it must be an integer"
        self.logger.info("*** using pandas udf for custom functions ***")
        self.logger.info("Spark version: %s", self.sparkSession.version)
        if str(self.sparkSession.version).startswith("3"):
            self.logger.info("Using spark 3.x")
            self.sparkSession.conf.set("spark.sql.execution.arrow.pyspark.enabled", "true")
        else:
            self.sparkSession.conf.set("spark.sql.execution.arrow.enabled", "true")

        if self._batchSize is not None:
            self.sparkSession.conf.set("spark.sql.execution.arrow.maxRecordsPerBatch", self._batchSize)

    def _setupLogger(self):
        """Set up logging

        This will set the logger at warning, info or debug levels depending on the instance construction parameters
        """
        self.logger = logging.getLogger("DataGenerator")
        if self.debug:
            self.logger.setLevel(logging.DEBUG)
        elif self.verbose:
            self.logger.setLevel(logging.INFO)
        else:
            self.logger.setLevel(logging.WARNING)

    @classmethod
    def useSeed(cls, seedVal):
        """ set seed for random number generation

            Arguments:
            :param seedVal: - new value for the random number seed
        """
        cls._randomSeed = seedVal

    @deprecated('Use `useSeed` instead')
    @classmethod
    def use_seed(cls, seedVal):
        """ set seed for random number generation

            Arguments:
            :param seedVal: - new value for the random number seed
        """
        cls._randomSeed = seedVal

    @classmethod
    def reset(cls):
        """ reset any state associated with the data """
        cls._nextNameIndex = 0

    @classmethod
    def generateName(cls):
        """ get a name for the data set

            Uses the untitled name prefix and nextNameIndex to generate a dummy dataset name

            :returns: string containing generated name
        """
        cls._nextNameIndex += 1
        new_name = (cls._untitledNamePrefix + '_' + str(cls._nextNameIndex))
        return new_name

    # noinspection PyAttributeOutsideInit
    def clone(self):
        """Make a clone of the data spec via deep copy preserving same spark session

        :returns: deep copy of test data generator definition
        """
        old_spark_session = self.sparkSession
        old_logger = self.logger
        new_copy = None
        try:
            # temporarily set the spark session to null
            self.sparkSession = None

            # set logger to None before copy, disable pylint warning to ensure not triggered for this statement
            self.logger = None  # pylint: disable=attribute-defined-outside-init
            new_copy = copy.deepcopy(self)
            new_copy.sparkSession = old_spark_session
            new_copy.buildPlanComputed = False
            new_copy._setupLogger()
        finally:
            # now set it back
            self.sparkSession = old_spark_session
            # set logger to old value, disable pylint warning to ensure not triggered for this statement
            self.logger = old_logger  # pylint: disable=attribute-defined-outside-init
        return new_copy

    @property
    def randomSeed(self):
        """ return the data generation spec random seed"""
        return self._instanceRandomSeed

    def _markForPlanRegen(self):
        """Mark that build plan needs to be regenerated

        :returns: modified in-place instance of test data generator allowing for chaining of calls following
                  Builder pattern
        """
        self.buildPlanComputed = False
        return self

    def explain(self, suppressOutput=False):
        """Explain the test data generation process

        :param suppressOutput: If True, suppress display of build plan
        :returns: String containing explanation of test data generation for this specification
        """
        if not self.buildPlanComputed:
            self.computeBuildPlan()

        output = ["", "Data generation plan", "====================",
                  f"spec=DateGenerator(name={self.name}, rows={self._rowCount}, startingId={self.starting_id}, partitions={self.partitions})"
            , ")", "", f"column build order: {self._buildOrder}", "", "build plan:"]

        for plan_action in self._buildPlan:
            output.append(" ==> " + plan_action)
        output.extend(["", "execution history:", ""])
        for build_action in self.executionHistory:
            output.append(" ==> " + build_action)
        output.append("")
        output.append("====================")
        output.append("")

        explain_results = "\n".join(output)
        if not suppressOutput:
            print(explain_results)

        return explain_results

    def withRowCount(self, rc):
        """Modify the row count - useful when starting a new spec from a clone

        :param rc: The count of rows to generate
        :returns: modified in-place instance of test data generator allowing for chaining of calls following
                  Builder pattern
        """
        self._rowCount = rc
        return self

    @deprecated('Use `withRowCount` instead')
    def setRowCount(self, rc):
        """Modify the row count - useful when starting a new spec from a clone

        .. warning::
           Method is deprecated - use `withRowCount` instead

        :param rc: The count of rows to generate
        :returns: modified in-place instance of test data generator allowing for chaining of calls following
                  Builder pattern

        """
        self.logger.warning("method `setRowCount` is deprecated, use `withRowCount` instead")
        return self.withRowCount(rc)

    @property
    def rowCount(self):
        """ Return the row count

        This may differ from the original specified row counts, if counts need to be adjusted for purposes of
        keeping the ratio of rows to unique keys correct or other heuristics
        """
        return self._rowCount

    def withIdOutput(self):
        """ output seed column field (defaults to `id`) as a column in the test data set if specified

        If this is not called, the seed column field is omitted from the final test data set

        :returns: modified in-place instance of test data generator allowing for chaining of calls
                  following Builder pattern
        """
        self._columnSpecsByName[ColumnGenerationSpec.SEED_COLUMN].omit = False
        self._markForPlanRegen()

        return self

    def option(self, optionKey, optionValue):
        """ set option to option value for later processing

        :param optionKey: key for option
        :param optionValue: value for option
        :returns: modified in-place instance of test data generator allowing for chaining of calls
                  following Builder pattern
        """
        ensure(optionKey in self._allowed_keys)
        self._options[optionKey] = optionValue
        self._markForPlanRegen()
        return self

    def options(self, **kwargs):
        """ set options in bulk

        Allows for multiple options with option=optionValue style of option passing

        :returns: modified in-place instance of test data generator allowing for chaining of calls
                  following Builder pattern
        """
        for key, value in kwargs.items():
            self.option(key, value)
        self._markForPlanRegen()
        return self

    def _processOptions(self):
        """ process options to give effect to the options supplied earlier

        :returns: modified in-place instance of test data generator allowing for chaining of calls
                  following Builder pattern
        """
        self.logger.info("options: %s", str(self._options))

        for key, value in self._options.items():
            if key == "startingId":
                self.starting_id = value
            elif key in ["rowCount", "row_count"]:
                self._rowCount = value
        return self

    def describe(self):
        """ return description of the dataset generation spec

        :returns: Dict object containing key attributes of test data generator instance
        """

        return {
            'name': self.name,
            'rowCount': self._rowCount,
            'schema': self.schema,
            'randomSeed': self._instanceRandomSeed,
            'partitions': self.partitions,
            'columnDefinitions': self._columnSpecsByName,
            'debug': self.debug,
            'verbose': self.verbose
        }

    def __repr__(self):
        """ return the repr string for the class"""
        name = getattr(self, "name", "None")
        rows = getattr(self, "_rowCount", "None")
        partitions = getattr(self, "partitions", "None")
        return f"DataGenerator(name='{name}', rows={rows}, partitions={partitions})"

    def _checkFieldList(self):
        """Check field list for common errors

        Does not return anything but will assert / raise exceptions if errors occur
        """
        ensure(self._inferredSchemaFields is not None, "schemaFields should be non-empty")
        ensure(type(self._inferredSchemaFields) is list, "schemaFields should be list")

    @property
    def schemaFields(self):
        """ get list of schema fields for final output schema

        :returns: list of fields in schema
        """
        self._checkFieldList()
        return [fd for fd in self._inferredSchemaFields if not self._columnSpecsByName[fd.name].isFieldOmitted]

    @property
    def schema(self):
        """ infer spark output schema definition from the field specifications

        :returns: Spark SQL `StructType` for schema
        """
        return StructType(self.schemaFields)

    @property
    def inferredSchema(self):
        """ infer spark interim schema definition from the field specifications"""
        self._checkFieldList()
        return StructType(self._inferredSchemaFields)

    def __getitem__(self, key):
        """ implement the built in derefernce by key behavior """
        ensure(key is not None, "key should be non-empty")
        return self._columnSpecsByName[key]

    def getColumnType(self, colName):
        """ Get column Spark SQL datatype for specified column

        :param colName: name of column as string
        :returns: Spark SQL datatype for named column
        """
        ct = self._columnSpecsByName[colName].datatype
        return ct if ct is not None else IntegerType()

    def isFieldExplicitlyDefined(self, colName):
        """ return True if column generation spec has been explicitly defined for column, else false

        .. note::
           A column is not considered explicitly defined if it was inferred from a schema or added
           with a wildcard statement. This impacts whether the column can be redefined.
        """
        ensure(colName is not None, "colName should be non-empty")
        col_def = self._columnSpecsByName.get(colName, None)
        return not col_def.implicit if col_def is not None else False

    def getInferredColumnNames(self):
        """ get list of output columns """
        return [fd.name for fd in self._inferredSchemaFields]

    @staticmethod
    def flatten(lst):
        """ flatten list

        :param lst: list to flatten
        """
        return [item for sublist in lst for item in sublist]

    def getColumnSpec(self, name):
        """ get column spec for column having name supplied

        :param name: name of column to find spec for
        :return: column spec for named column if any
        """
        assert name is not None and len(name.strip()) > 0, "column name must be non empty string"
        return self._columnSpecsByName[name]

    def getOutputColumnNames(self):
        """ get list of output columns by flattening list of lists of column names
            normal columns will have a single column name but column definitions that result in
            multiple columns will produce a list of multiple names

            :returns: list of column names to be output in generated data set
        """
        return self.flatten([self._columnSpecsByName[fd.name].getNames()
                             for fd in
                             self._inferredSchemaFields if not self._columnSpecsByName[fd.name].isFieldOmitted])

    def getOutputColumnNamesAndTypes(self):
        """ get list of output columns by flattening list of lists of column names and types
            normal columns will have a single column name but column definitions that result in
            multiple columns will produce a list of multiple names
        """
        return self.flatten([self._columnSpecsByName[fd.name].getNamesAndTypes()
                             for fd in
                             self._inferredSchemaFields if not self._columnSpecsByName[fd.name].isFieldOmitted])

    def withSchema(self, sch):
        """ populate column definitions and specifications for each of the columns in the schema

        :param sch: Spark SQL schema, from which fields are added
        :returns: modified in-place instance of test data generator allowing for chaining of calls
                  following Builder pattern
        """
        ensure(sch is not None, "schema sch should be non-empty")
        self.__schema__ = sch

        for fs in sch.fields:
            self.withColumn(fs.name, fs.dataType, implicit=True, omit=False, nullable=fs.nullable)
        return self

    def _computeRange(self, dataRange, minValue, maxValue, step):
        """ Compute merged range based on parameters

        :returns: effective minValue, maxValue, step as tuple
        """
        # TODO: may also need to check for instance of DataRange
        if dataRange is not None and isinstance(dataRange, range):
            if maxValue is not None or minValue != 0 or step != 1:
                raise ValueError("You cant specify both a range and minValue, maxValue or step values")

            return dataRange.start, dataRange.stop, dataRange.step
        else:
            return minValue, maxValue, step

    def withColumnSpecs(self, patterns=None, fields=None, matchTypes=None, **kwargs):
        """Add column specs for columns matching
           a) list of field names,
           b) one or more regex patterns
           c) type (as in pyspark.sql.types)

        :param patterns: patterns may specified a single pattern as a string or a list of patterns
                         that match the column names. May be omitted.
        :param fields: a string specifying an explicit field to match , or a list of strings specifying
                       explicit fields to match. May be omitted.
        :param matchTypes: a single Spark SQL datatype or list of Spark SQL data types to match. May be omitted.
        :returns: modified in-place instance of test data generator allowing for chaining of calls following
                  Builder pattern

        You may also add a variety of options to further control the test data generation process.
        For full list of options, see :doc:`/reference/api/dbldatagen.column_spec_options`.

        """
        if fields is not None and type(fields) is str:
            fields = [fields]

        # add support for deprecated legacy names
        if "match_types" in kwargs:
            assert matchTypes is None, "Argument 'match_types' is deprecated, use 'matchTypes' instead"
            matchTypes = kwargs["match_types"]
            del kwargs["match_types"]  # remove the legacy option from keyword args as they will be used later

        if matchTypes is not None and type(matchTypes) is not list:
            matchTypes = [matchTypes]  # if only one match type, make a list of that match type

        if patterns is not None and type(patterns) is str:
            patterns = ["^" + patterns + "$"]
        elif type(patterns) is list:
            patterns = ["^" + pat + "$" for pat in patterns]

        all_fields = self.getInferredColumnNames()
        effective_fields = [x for x in all_fields if
                            (fields is None or x in fields) and x != ColumnGenerationSpec.SEED_COLUMN]

        if patterns is not None:
            effective_fields = [x for x in effective_fields for y in patterns if re.search(y, x) is not None]

        if matchTypes is not None:
            effective_fields = [x for x in effective_fields for y in matchTypes
                                if self.getColumnType(x) == y]

        for f in effective_fields:
            self.withColumnSpec(f, implicit=True, **kwargs)
        return self

    def _checkColumnOrColumnList(self, columns, allowId=False):
        """ Check if column or columns refer to existing columns

        :param columns: a single column or list of columns as strings
        :param allowId: If True, allows the specialized seed column (which defaults to `id`) to be present in columns
        :returns: True if test passes
        """
        inferred_columns = self.getInferredColumnNames()
        if allowId and columns == ColumnGenerationSpec.SEED_COLUMN:
            return True

        if type(columns) is list:
            for column in columns:
                ensure(column in inferred_columns,
                       f" column `{column}` must refer to defined column")
        else:
            ensure(columns in inferred_columns,
                   f" column `{columns}` must refer to defined column")
        return True

    def withColumnSpec(self, colName, minValue=None, maxValue=None, step=1, prefix=None,
                       random=False, distribution=None,
                       implicit=False, dataRange=None, omit=False, baseColumn=None, **kwargs):
        """ add a column specification for an existing column

        :returns: modified in-place instance of test data generator allowing for chaining of calls
                  following Builder pattern

        You may also add a variety of options to further control the test data generation process.
        For full list of options, see :doc:`/reference/api/dbldatagen.column_spec_options`.

        """
        ensure(colName is not None, "Must specify column name for column")
        ensure(colName in self.getInferredColumnNames(), f" column `{colName}` must refer to defined column")
        if baseColumn is not None:
            self._checkColumnOrColumnList(baseColumn)
        ensure(not self.isFieldExplicitlyDefined(colName), f"duplicate column spec for column `{colName}`")

        ensure(not isinstance(minValue, DataType),
               f"""unnecessary `datatype` argument specified for `withColumnSpec` for column `{colName}` -
                    Datatype parameter is only needed for `withColumn` and not permitted for `withColumnSpec`
               """)

        # handle migration of old `min` and `max` options
        if _OLD_MIN_OPTION in kwargs:
            assert minValue is None, \
                "Only one of `minValue` and `minValue` can be specified. Use of `minValue` is preferred"
            minValue = kwargs[_OLD_MIN_OPTION]
            kwargs.pop(_OLD_MIN_OPTION, None)

        if _OLD_MAX_OPTION in kwargs:
            assert maxValue is None, \
                "Only one of `maxValue` and `maxValue` can be specified. Use of `maxValue` is preferred"
            maxValue = kwargs[_OLD_MAX_OPTION]
            kwargs.pop(_OLD_MAX_OPTION, None)

        new_props = {}
        new_props.update(kwargs)

        self.logger.info("adding column spec - `%s` with baseColumn : `%s`, implicit : %s , omit %s",
                         colName, baseColumn, implicit, omit)

        self._generateColumnDefinition(colName, self.getColumnType(colName), minValue=minValue, maxValue=maxValue,
                                       step=step, prefix=prefix,
                                       random=random, dataRange=dataRange,
                                       distribution=distribution, baseColumn=baseColumn,
                                       implicit=implicit, omit=omit, **new_props)
        return self

    def hasColumnSpec(self, colName):
        """returns true if there is a column spec for the column

        :param colName: name of column to check for
        :returns: True if column has spec, False otherwise
        """
        return colName in self._columnSpecsByName

    def withColumn(self, colName, colType=StringType(), minValue=None, maxValue=None, step=1,
                   dataRange=None, prefix=None, random=False, distribution=None,
                   baseColumn=None, nullable=True,
                   omit=False, implicit=False,
                   **kwargs):
        """ add a new column for specification

        :returns: modified in-place instance of test data generator allowing for chaining of calls
                  following Builder pattern

        You may also add a variety of options to further control the test data generation process.
        For full list of options, see :doc:`/reference/api/dbldatagen.column_spec_options`.

        """
        ensure(colName is not None, "Must specify column name for column")
        ensure(colType is not None, f"Must specify column type for column `{colName}`")
        if baseColumn is not None:
            self._checkColumnOrColumnList(baseColumn, allowId=True)

        # handle migration of old `min` and `max` options
        if _OLD_MIN_OPTION in kwargs:
            assert minValue is None, \
                "Only one of `minValue` and `minValue` can be specified. Use of `minValue` is preferred"
            minValue = kwargs[_OLD_MIN_OPTION]
            kwargs.pop(_OLD_MIN_OPTION, None)

        if _OLD_MAX_OPTION in kwargs:
            assert maxValue is None, \
                "Only one of `maxValue` and `maxValue` can be specified. Use of `maxValue` is preferred"
            maxValue = kwargs[_OLD_MAX_OPTION]
            kwargs.pop(_OLD_MAX_OPTION, None)

        new_props = {}
        new_props.update(kwargs)

        from .schema_parser import SchemaParser
        if type(colType) == str:
            colType = SchemaParser.columnTypeFromString(colType)

        self.logger.info("effective range: %s, %s, %s args: %s", minValue, maxValue, step, kwargs)
        self.logger.info("adding column - `%s` with baseColumn : `%s`, implicit : %s , omit %s",
                         colName, baseColumn, implicit, omit)
        self._generateColumnDefinition(colName, colType, minValue=minValue, maxValue=maxValue,
                                       step=step, prefix=prefix, random=random,
                                       distribution=distribution, baseColumn=baseColumn, dataRange=dataRange,
                                       implicit=implicit, omit=omit, **new_props)
        self._inferredSchemaFields.append(StructField(colName, colType, nullable))
        return self

    def _generateColumnDefinition(self, colName, colType=None, baseColumn=None,
                                  implicit=False, omit=False, nullable=True, **kwargs):
        """ generate field definition and column spec

        .. note:: Any time that a new column definition is added,
                  we'll mark that the build plan needs to be regenerated.
           For our purposes, the build plan determines the order of column generation etc.

        :returns: modified in-place instance of test data generator allowing for chaining of calls
                  following Builder pattern
        """
        if colType is None:
            colType = self.getColumnType(baseColumn)

        new_props = {}
        new_props.update(kwargs)

        # if the column  has the option `random` set to true
        # then use the instance level random seed
        # otherwise use the default random seed for the class
        if "randomSeed" in new_props:
            effective_random_seed = new_props["randomSeed"]
            new_props.pop("randomSeed")
            new_props["random"] = True

            # if random seed has override but randomSeedMethod does not
            # set it to fixed
            if "randomSeedMethod" not in new_props:
                new_props["randomSeedMethod"] = RANDOM_SEED_FIXED

        elif "random" in new_props and new_props["random"]:
            effective_random_seed = self._instanceRandomSeed
        else:
            effective_random_seed = self._randomSeed

        # handle column level override
        if "randomSeedMethod" in new_props:
            effective_random_seed_method = new_props["randomSeedMethod"]
            new_props.pop("randomSeedMethod")
        else:
            effective_random_seed_method = self._seedMethod

        column_spec = ColumnGenerationSpec(colName, colType,
                                           baseColumn=baseColumn,
                                           implicit=implicit,
                                           omit=omit,
                                           randomSeed=effective_random_seed,
                                           randomSeedMethod=effective_random_seed_method,
                                           nullable=nullable,
                                           verbose=self.verbose,
                                           debug=self.debug,
                                           **new_props)

        self._columnSpecsByName[colName] = column_spec

        # if column spec for column already exists - remove it
        items_to_remove = [x for x in self._allColumnSpecs if x.name == colName]
        for x in items_to_remove:
            self._allColumnSpecs.remove(x)

        self._allColumnSpecs.append(column_spec)

        # mark that the build plan needs to be regenerated
        self._markForPlanRegen()

        return self

    def _getBaseDataFrame(self, startId=0, streaming=False, options=None):
        """ generate the base data frame and seed column (which defaults to `id`) , partitioning the data if necessary

        This is used when generating the test data.

        A base data frame is created and then each of the additional columns are generated, according to
        base column dependency order, and added to the base data frame using expressions or withColumn statements.

        :returns: Spark data frame for base data that drives the data generation
        """

        end_id = self._rowCount + startId
        id_partitions = self.partitions if self.partitions is not None else 4

        if not streaming:
            status = (f"Generating data frame with ids from {startId} to {end_id} with {id_partitions} partitions")
            self.logger.info(status)
            self.executionHistory.append(status)
            df1 = self.sparkSession.range(start=startId,
                                          end=end_id,
                                          numPartitions=id_partitions)

            if ColumnGenerationSpec.SEED_COLUMN != "id":
                df1 = df1.withColumnRenamed("id", ColumnGenerationSpec.SEED_COLUMN)

        else:
            status = (
                f"Generating streaming data frame with ids from {startId} to {end_id} with {id_partitions} partitions")
            self.logger.info(status)
            self.executionHistory.append(status)

            df1 = (self.sparkSession.readStream
                   .format("rate"))
            if options is not None:
                if "rowsPerSecond" not in options:
                    options['rowsPerSecond'] = 1
                if "numPartitions" not in options:
                    options['numPartitions'] = id_partitions

                for k, v in options.items():
                    df1 = df1.option(k, v)
                df1 = df1.load().withColumnRenamed("value", ColumnGenerationSpec.SEED_COLUMN)
            else:
                df1 = (df1.option("rowsPerSecond", 1)
                       .option("numPartitions", id_partitions)
                       .load()
                       .withColumnRenamed("value", ColumnGenerationSpec.SEED_COLUMN)
                       )

        return df1

    def _computeColumnBuildOrder(self):
        """ compute the build ordering using a topological sort on dependencies

        In order to avoid references to columns that have not yet been generated, the test data generation process
        sorts the columns according to the order they need to be built.

        This determines which columns are built first.

        The test generation process will select the columns in the correct order at the end so that the columns
        appear in the correct order in the final output.

        :returns: the build ordering
        """
        dependency_ordering = [(x.name, set(x.dependencies)) if x.name != ColumnGenerationSpec.SEED_COLUMN else (
            ColumnGenerationSpec.SEED_COLUMN, set())
                               for x in self._allColumnSpecs]

        # self.pp_list(dependency_ordering, msg="dependencies")

        self.logger.info("dependency list: %s", str(dependency_ordering))

        self._buildOrder = list(
            topologicalSort(dependency_ordering, flatten=False, initial_columns=[ColumnGenerationSpec.SEED_COLUMN]))

        self.logger.info("columnBuildOrder: %s", str(self._buildOrder))

        # self.pp_list(self._buildOrder, "build order")
        return self._buildOrder

    @property
    def build_order(self):
        """ return the build order minus the seed column (which defaults to `id`)

        The build order will be a list of lists - each list specifying columns that can be built at the same time
        """
        return [x for x in self._buildOrder if x != [ColumnGenerationSpec.SEED_COLUMN]]

    def _getColumnDataTypes(self, columns):
        """ Get data types for columns

        :param columns: list of columns to retrieve data types for
        """
        return [self._columnSpecsByName[colspec].datatype for colspec in columns]

    def computeBuildPlan(self):
        """ prepare for building by computing a pseudo build plan

        The build plan is not a true build plan - it is only used for debugging purposes, but does not actually
        drive the column generation order.

        :returns: modified in-place instance of test data generator allowing for chaining of calls
                  following Builder pattern
        """
        self._buildPlan = []
        self.executionHistory = []
        self._processOptions()
        self._buildPlan.append(f"Build Spark data frame with seed column: {ColumnGenerationSpec.SEED_COLUMN}")

        # add temporary columns
        for cs in self._allColumnSpecs:
            # extend overall build plan with build plan of each column spec
            self._buildPlan.extend(cs._initialBuildPlan)

            # handle generation of any temporary columns
            for tmp_col in cs.temporaryColumns:
                # create column spec for temporary column if its not already present
                if not self.hasColumnSpec(tmp_col[0]):
                    self._buildPlan.append(f"materializing temporary column {tmp_col[0]}")
                    self.withColumn(tmp_col[0], tmp_col[1], **tmp_col[2])

        # TODO: set up the base column data type information
        for cs in self._allColumnSpecs:
            base_column_datatypes = self._getColumnDataTypes(cs.baseColumns)
            cs.setBaseColumnDatatypes(base_column_datatypes)

        self._computeColumnBuildOrder()

        for x1 in self._buildOrder:
            for x in x1:
                cs = self._columnSpecsByName[x]
                self._buildPlan.append(cs.getPlanEntry())

        self.buildPlanComputed = True
        return self

    def build(self, withTempView=False, withView=False, withStreaming=False, options=None):
        """ build the test data set from the column definitions and return a dataframe for it

        if `withStreaming` is True, generates a streaming data set.
        Use options to control the rate of generation of test data if streaming is used.

        For example:

        `dfTestData = testDataSpec.build(withStreaming=True,options={ 'rowsPerSecond': 5000})`

        :param withTempView: if True, automatically creates temporary view for generated data set
        :param withView: If True, automatically creates global view for data set
        :param withStreaming: If True, generates data using Spark Structured Streaming Rate source suitable
                              for writing with `writeStream`
        :param options: optional Dict of options to control generating of streaming data
        :returns: Spark SQL dataframe of generated test data
        """
        self.logger.debug("starting build ... withStreaming [%s]", withStreaming)
        self.executionHistory = []
        self.computeBuildPlan()

        output_columns = self.getOutputColumnNames()
        ensure(output_columns is not None and len(output_columns) > 0,
               """
                | You must specify at least one column for output
                | - use withIdOutput() to output base seed column
               """)

        df1 = self._getBaseDataFrame(self.starting_id, streaming=withStreaming, options=options)

        self.executionHistory.append("Using Pandas Optimizations {True}")

        # build columns
        df1 = self._buildColumnExpressionsWithSelects(df1)

        df1 = df1.select(*self.getOutputColumnNames())
        self.executionHistory.append(f"selecting columns: {self.getOutputColumnNames()}")

        # register temporary or global views if necessary
        if withView:
            self.executionHistory.append("registering view")
            self.logger.info("Registered global view [%s]", self.name)
            df1.createGlobalTempView(self.name)
            self.logger.info("Registered!")
        elif withTempView:
            self.executionHistory.append("registering temp view")
            self.logger.info("Registering temporary view [%s]", self.name)
            df1.createOrReplaceTempView(self.name)
            self.logger.info("Registered!")

        return df1

    def _buildColumnExpressionsWithSelects(self, df1):
        """
        Build column generation expressions with selects
        :param df1: dataframe for base data generator
        :return: new dataframe
        """
        self.executionHistory.append("Generating data with selects")
        # generation with selects may be more efficient as less intermediate data frames
        # are generated resulting in shorter lineage
        for colNames in self.build_order:
            build_round = ["*"]
            inx_col = 0
            self.executionHistory.append(f"building stage for columns: {colNames}")
            for colName in colNames:
                col1 = self._columnSpecsByName[colName]
                column_generators = col1.makeGenerationExpressions()
                self.executionHistory.extend(col1.executionHistory)
                if type(column_generators) is list and len(column_generators) == 1:
                    build_round.append(column_generators[0].alias(colName))
                elif type(column_generators) is list and len(column_generators) > 1:
                    i = 0
                    for cg in column_generators:
                        build_round.append(cg.alias(f'{colName}_{i}'))
                        i += 1
                else:
                    build_round.append(column_generators.alias(colName))
                inx_col = inx_col + 1

            df1 = df1.select(*build_round)
        return df1

    def _sqlTypeFromSparkType(self, dt):
        """Get sql type for spark type
           :param dt: instance of Spark SQL type such as IntegerType()
        """
        return dt.simpleString()

    def _mkInsertOrUpdateStatement(self, columns, srcAlias, substitutions, isUpdate=True):
        if substitutions is None:
            substitutions = []
        results = []
        subs = {}
        for x in columns:
            subs[x] = f"{srcAlias}.{x}"
        for x in substitutions:
            subs[x[0]] = x[1]

        for substitution_col in columns:
            new_val = subs[substitution_col]
            if isUpdate:
                results.append(f"{substitution_col}={new_val}")
            else:
                results.append(f"{new_val}")

        return ", ".join(results)

    def scriptTable(self, name=None, location=None, tableFormat="delta"):
        """ generate create table script suitable for format of test data set

        :param name: name of table to use in generated script
        :param location: path to location of data. If specified (default is None), will generate
                         an external table definition.
        :param tableFormat: table format for table
        :returns: SQL string for scripted table
        """
        assert name is not None, "`name` must be specified"

        self.computeBuildPlan()

        output_columns = self.getOutputColumnNamesAndTypes()

        results = [f"CREATE TABLE IF NOT EXISTS {name} ("]
        ensure(output_columns is not None and len(output_columns) > 0,
               """
                | You must specify at least one column for output
                | - use withIdOutput() to output base seed column
               """)

        col_expressions = []
        for col_to_output in output_columns:
            col_expressions.append(f"    {col_to_output[0]} {self._sqlTypeFromSparkType(col_to_output[1])}")
        results.append(",\n".join(col_expressions))
        results.append(")")
        results.append(f"using {tableFormat}")

        if location is not None:
            results.append(f"location '{location}'")

        return "\n".join(results)

    def scriptMerge(self, tgtName=None, srcName=None, updateExpr=None, delExpr=None, joinExpr=None, timeExpr=None,
                    insertExpr=None,
                    useExplicitNames=True,
                    updateColumns=None, updateColumnExprs=None,
                    insertColumns=None, insertColumnExprs=None,
                    srcAlias="src", tgtAlias="tgt"):
        """ generate merge table script suitable for format of test data set

        :param tgtName: name of target table to use in generated script
        :param tgtAlias: alias for target table - defaults to `tgt`
        :param srcName: name of source table to use in generated script
        :param srcAlias: alias for source table - defaults to `src`
        :param updateExpr: optional string representing updated condition. If not present, then
                            any row that does not match join condition is considered an update
        :param delExpr: optional string representing delete condition - For example `src.action='DEL'`.
                         If not present, no delete clause is generated
        :param insertExpr: optional string representing insert condition - If not present,
                        there is no condition on insert other than no match
        :param joinExpr: string representing join condition. For example, `tgt.id=src.id`
        :param timeExpr: optional time travel expression - for example : `TIMESTAMP AS OF timestamp_expression`
                        or `VERSION AS OF version`
        :param insertColumns: Optional list of strings designating columns to insert.
                               If not supplied, uses all columns defined in spec
        :param insertColumnExprs: Optional list of strings designating designating column expressions for insert.
            By default, will use src column as insert value into
            target table. This should have the form [ ("insert_column_name", "insert column expr"), ...]
        :param updateColumns: List of strings designating columns to update.
                               If not supplied, uses all columns defined in spec
        :param updateColumnExprs: Optional list of strings designating designating column expressions for update.
            By default, will use src column as update value for
            target table. This should have the form [ ("update_column_name", "update column expr"), ...]
        :param useExplicitNames: If True, generate explicit column names in insert and update statements
        :returns: SQL string for scripted merge statement
        """
        assert tgtName is not None, "you must specify a target table"
        assert srcName is not None, "you must specify a source table"
        assert joinExpr is not None, "you must specify a join expression"

        self.computeBuildPlan()

        # get list of column names
        output_columns = [x[0] for x in self.getOutputColumnNamesAndTypes()]

        ensure(output_columns is not None and len(output_columns) > 0,
               """
                | You must specify at least one column for output
                | - use withIdOutput() to output base seed column
               """)

        # use list of column names if not supplied
        if insertColumns is None:
            insertColumns = output_columns

        if updateColumns is None:
            updateColumns = output_columns

        # build merge statement
        results = [f"MERGE INTO `{tgtName}` as {tgtAlias}"]

        # use time expression if supplied
        if timeExpr is None:
            results.append(f"USING `{srcName}` as {srcAlias}")
        else:
            results.append(f"USING `{srcName}` {timeExpr} as {srcAlias}")

        # add join condition
        results.append(f"ON {joinExpr}")

        # generate update clause
        update_clause = None
        if updateExpr is not None:
            update_clause = f"WHEN MATCHED and {updateExpr} THEN UPDATE "
        else:
            update_clause = "WHEN MATCHED THEN UPDATE "

        if not useExplicitNames:
            update_clause = update_clause + " SET *"
        else:
            update_clause = (update_clause
                             + " SET "
                             + self._mkInsertOrUpdateStatement(columns=updateColumns, srcAlias=srcAlias,
                                                               substitutions=updateColumnExprs))

        results.append(update_clause)

        # generate delete clause
        if delExpr is not None:
            results.append(f"WHEN MATCHED and {delExpr} THEN DELETE")

        if insertExpr is not None:
            ins_clause = f"WHEN NOT MATCHED and {insertExpr} THEN INSERT "
        else:
            ins_clause = "WHEN NOT MATCHED THEN INSERT "

        if not useExplicitNames:
            ins_clause = ins_clause + " *"
        else:
            ins_clause = (ins_clause + "(" + ",".join(insertColumns)
                          + ") VALUES (" +
                          self._mkInsertOrUpdateStatement(columns=insertColumns, srcAlias=srcAlias,
                                                          substitutions=insertColumnExprs, isUpdate=False)
                          + ")"
                          )

        results.append(ins_clause)

        return "\n".join(results)<|MERGE_RESOLUTION|>--- conflicted
+++ resolved
@@ -66,9 +66,6 @@
         self.__schema__ = None
 
         if sparkSession is None:
-<<<<<<< HEAD
-            sparkSession = SparkSingleton.getInstance()
-=======
             sparkSession = SparkSingleton.getLocalInstance()
 
         self.sparkSession = sparkSession
@@ -77,7 +74,6 @@
         # SparkContext will be invalid
         assert sparkSession is not None, "Spark session not initialized"
         assert sparkSession.sparkContext is not None, "Expecting spark session to have valid sparkContext"
->>>>>>> 109707e9
 
         self.partitions = partitions if partitions is not None else sparkSession.sparkContext.defaultParallelism
 
@@ -135,20 +131,6 @@
         self.withColumn(ColumnGenerationSpec.SEED_COLUMN, LongType(), nullable=False, implicit=True, omit=True)
         self._batchSize = batchSize
 
-<<<<<<< HEAD
-        assert sparkSession is not None, "The spark session attribute must be initialized"
-
-        self.sparkSession = sparkSession
-        if sparkSession is None:
-            raise DataGenError("""Spark session not initialized
-
-            The spark session attribute must be initialized in the DataGenerator initialization
-
-            i.e DataGenerator(sparkSession=spark, name="test", ...)
-            """)
-
-=======
->>>>>>> 109707e9
         # set up use of pandas udfs
         self._setupPandas(batchSize)
 
